--- conflicted
+++ resolved
@@ -1,10 +1,6 @@
 [tool.poetry]
 name = "langserve"
-<<<<<<< HEAD
-version = "0.0.6"
-=======
 version = "0.0.5"
->>>>>>> e1da4040
 description = ""
 readme = "README.md"
 authors = ["LangChain"]
