[tool.poetry]
name = "langserve"
version = "0.0.24"
description = ""
readme = "README.md"
authors = ["LangChain"]
license = "LangServe"
repository = "https://github.com/langchain-ai/langserve"
exclude = ["langserve/playground"]
include = ["langserve/playground/dist/**/*"]

[tool.poetry.dependencies]
python = "^3.8.1"
httpx = ">=0.23.0" # May be able to decrease this version
fastapi = {version = ">=0.90.1", optional = true}
sse-starlette = {version = "^1.3.0", optional = true}
httpx-sse = {version = ">=0.3.1", optional = true}
pydantic = ">=1"
<<<<<<< HEAD
langchain = ">=0.0.322"
orjson = ">=2"
=======
langchain = ">=0.0.333"
>>>>>>> 98edac40

[tool.poetry.group.dev.dependencies]
jupyterlab = "^3.6.1"
fastapi = ">=0.90.1"
sse-starlette = "^1.3.0"
httpx-sse = ">=0.3.1"

[tool.poetry.group.typing.dependencies]

[tool.poetry.group.lint.dependencies]
ruff = "^0.1.4"
codespell = "^2.2.0"

[tool.poetry.group.test.dependencies]
pytest = "^7.2.1"
pytest-cov = "^4.0.0"
pytest-asyncio = "^0.21.1"
pytest-mock = "^3.11.1"
pytest-socket = "^0.6.0"
pytest-watch = "^4.2.0"
pytest-timeout = "^2.2.0"

[tool.poetry.group.examples.dependencies]
openai = "^0.28.0"
uvicorn = {extras = ["standard"], version = "^0.23.2"}
fastapi = ">=0.90.1"
sse-starlette = "^1.3.0"
httpx-sse = ">=0.3.1"

[tool.poetry.extras]
# Extras that are used for client
client = ["httpx-sse"]
# Extras that are used for server
server = ["sse-starlette", "fastapi"]
# All
all = ["httpx-sse", "sse-starlette", "fastapi"]

[tool.ruff]
select = [
    "E",  # pycodestyle
    "F",  # pyflakes
    "I",  # isort
]

# Same as Black.
line-length = 88

[tool.ruff.isort]
# TODO(Team): Temporary to make isort work with examples.
# examples assume langserve is available as a 3rd party package
# For simplicity we'll define it as first party for now can update later.
known-first-party = ["langserve"]

[tool.mypy]
disallow_untyped_defs = "True"
ignore_missing_imports = "True"

[tool.coverage.run]
omit = [
    "tests/*",
]


[build-system]
requires = ["poetry-core"]
build-backend = "poetry.core.masonry.api"

[tool.pytest.ini_options]
# --strict-markers will raise errors on unknown marks.
# https://docs.pytest.org/en/7.1.x/how-to/mark.html#raising-errors-on-unknown-marks
#
# https://docs.pytest.org/en/7.1.x/reference/reference.html
# --strict-config       any warnings encountered while parsing the `pytest`
#                       section of the configuration file raise errors.
addopts = "--strict-markers --strict-config --durations=5 -vv"
# Global timeout for all tests. There shuold be a good reason for a test to
# take more than 5 second
timeout = 5<|MERGE_RESOLUTION|>--- conflicted
+++ resolved
@@ -16,12 +16,8 @@
 sse-starlette = {version = "^1.3.0", optional = true}
 httpx-sse = {version = ">=0.3.1", optional = true}
 pydantic = ">=1"
-<<<<<<< HEAD
-langchain = ">=0.0.322"
+langchain = ">=0.0.333"
 orjson = ">=2"
-=======
-langchain = ">=0.0.333"
->>>>>>> 98edac40
 
 [tool.poetry.group.dev.dependencies]
 jupyterlab = "^3.6.1"
