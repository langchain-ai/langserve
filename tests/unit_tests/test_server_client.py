"""Test the server and client together."""
import asyncio
import datetime
import json
import os
import uuid
from asyncio import AbstractEventLoop
from contextlib import asynccontextmanager, contextmanager
<<<<<<< HEAD
from typing import Any, Dict, Iterator, List, Optional, Union
from unittest.mock import MagicMock, patch
=======
from typing import Any, Dict, Iterable, Iterator, List, Optional, Union
>>>>>>> a8e954ec

import httpx
import pytest
import pytest_asyncio
from fastapi import APIRouter, FastAPI
from fastapi.testclient import TestClient
from httpx import AsyncClient
from langchain.callbacks.tracers.log_stream import RunLogPatch
from langchain.prompts import PromptTemplate
from langchain.prompts.base import StringPromptValue
from langchain.schema.messages import HumanMessage, SystemMessage
from langchain.schema.runnable import Runnable, RunnableConfig, RunnablePassthrough
from langchain.schema.runnable.base import RunnableLambda
from langchain.schema.runnable.utils import ConfigurableField, Input, Output
from langsmith import schemas as ls_schemas
from pytest import MonkeyPatch
from pytest_mock import MockerFixture
from typing_extensions import TypedDict

from langserve import server
from langserve.callbacks import AsyncEventAggregatorCallback
from langserve.client import RemoteRunnable
from langserve.lzstring import LZString
from langserve.schema import CustomUserType
from langserve.server import (
    _rename_pydantic_model,
    _replace_non_alphanumeric_with_underscores,
)

try:
    from pydantic.v1 import BaseModel, Field
except ImportError:
    from pydantic import BaseModel, Field
from langserve.server import add_routes
from tests.unit_tests.utils import FakeListLLM, FakeTracer


def _decode_eventstream(text: str) -> List[Dict[str, Any]]:
    """Simple decoder for testing purposes.

    This is not a good implementation, but it's smple and works for our purposes.
    """
    unpacked_response = [line for line in text.split("\r\n") if line.strip()]

    events = []

    for event_info, encoded_data in zip(
        unpacked_response[::2], unpacked_response[1::2]
    ):
        type_ = event_info[len("event: ") :].strip()
        try:
            data = json.loads(encoded_data[len("data: ") :])
        except json.JSONDecodeError:
            raise AssertionError(f"Could not stream: {text}")

        events.append({"type": type_, "data": data})

    if "end" in unpacked_response[-1]:
        events.append({"type": "end"})

    return events


@pytest.fixture(scope="session")
def event_loop():
    """Create an instance of the default event loop for each test case."""
    loop = asyncio.get_event_loop()
    try:
        yield loop
    finally:
        loop.close()


@pytest.fixture()
def app(event_loop: AbstractEventLoop) -> FastAPI:
    """A simple server that wraps a Runnable and exposes it as an API."""

    async def add_one_or_passthrough(
        x: Union[int, HumanMessage]
    ) -> Union[int, HumanMessage]:
        """Add one to int or passthrough."""
        if isinstance(x, int):
            return x + 1
        else:
            return x

    os.environ["LANGCHAIN_TRACING_V2"] = "true"
    runnable_lambda = RunnableLambda(func=add_one_or_passthrough)
    app = FastAPI()
    try:
        add_routes(
            app, runnable_lambda, config_keys=["tags"], include_callback_events=True
        )
        yield app
    finally:
        del app


@pytest.fixture()
def app_for_config(event_loop: AbstractEventLoop) -> FastAPI:
    """A simple server that wraps a Runnable and exposes it as an API."""

    async def return_config(
        _: int,
        config: RunnableConfig,
    ) -> Dict[str, Any]:
        """Add one to int or passthrough."""
        return {
            "tags": sorted(config["tags"]),
            "configurable": config.get("configurable"),
        }

    runnable_lambda = RunnableLambda(func=return_config)
    app = FastAPI()
    try:
        add_routes(app, runnable_lambda, config_keys=["tags", "metadata"])
        yield app
    finally:
        del app


@pytest.fixture()
def sync_remote_runnable(app: FastAPI) -> RemoteRunnable:
    """Create a FastAPI app that exposes the Runnable as an API."""
    remote_runnable_client = RemoteRunnable(url="http://localhost:9999")
    sync_client = TestClient(app=app)
    remote_runnable_client.sync_client = sync_client
    try:
        yield remote_runnable_client
    finally:
        sync_client.close()


@contextmanager
def get_sync_remote_runnable(
    server: FastAPI, *, path: Optional[str] = None, raise_server_exceptions: bool = True
) -> RemoteRunnable:
    """Get an async client."""
    url = "http://localhost:9999"
    if path:
        url += path
    remote_runnable_client = RemoteRunnable(url=url)
    sync_client = TestClient(
        app=server, base_url=url, raise_server_exceptions=raise_server_exceptions
    )
    remote_runnable_client.sync_client = sync_client
    try:
        yield remote_runnable_client
    finally:
        sync_client.close()


@asynccontextmanager
async def get_async_test_client(
    server: FastAPI, *, path: Optional[str] = None, raise_app_exceptions: bool = True
) -> AsyncClient:
    """Get an async client."""
    url = "http://localhost:9999"
    if path:
        url += path
    transport = httpx.ASGITransport(
        app=server,
        raise_app_exceptions=raise_app_exceptions,
    )
    async_client = AsyncClient(app=server, base_url=url, transport=transport)
    try:
        yield async_client
    finally:
        await async_client.aclose()


@asynccontextmanager
async def get_async_remote_runnable(
    server: FastAPI, *, path: Optional[str] = None, raise_app_exceptions: bool = True
) -> RemoteRunnable:
    """Get an async client."""
    url = "http://localhost:9999"
    if path:
        url += path
    remote_runnable_client = RemoteRunnable(url=url)

    async with get_async_test_client(
        server, path=path, raise_app_exceptions=raise_app_exceptions
    ) as async_client:
        remote_runnable_client.async_client = async_client
        yield remote_runnable_client


@pytest_asyncio.fixture()
async def async_remote_runnable(app: FastAPI) -> RemoteRunnable:
    """Create a FastAPI app that exposes the Runnable as an API."""
    async with get_async_remote_runnable(app) as client:
        yield client


def test_server(app: FastAPI) -> None:
    """Test the server directly via HTTP requests."""
    sync_client = TestClient(app=app, raise_server_exceptions=True)

    # Test invoke
    response = sync_client.post("/invoke", json={"input": 1})
    assert response.json()["output"] == 2
    events = response.json()["callback_events"]
    assert [event["type"] for event in events] == ["on_chain_start", "on_chain_end"]

    # Test batch
    response = sync_client.post("/batch", json={"inputs": [2, 3]})
    assert response.json()["output"] == [3, 4]

    events = response.json()["callback_events"]
    assert [event["type"] for event in events[0]] == ["on_chain_start", "on_chain_end"]

    assert [event["type"] for event in events[1]] == ["on_chain_start", "on_chain_end"]

    # Test schema
    input_schema = sync_client.get("/input_schema").json()
    assert isinstance(input_schema, dict)
    assert input_schema["title"] == "RunnableLambdaInput"
    #
    output_schema = sync_client.get("/output_schema").json()
    assert isinstance(output_schema, dict)
    assert output_schema["title"] == "RunnableLambdaOutput"

    output_schema = sync_client.get("/config_schema").json()
    assert isinstance(output_schema, dict)
    assert output_schema["title"] == "RunnableLambdaConfig"

    # TODO(Team): Fix test. Issue with eventloops right now when using sync client
    # # Test stream
    # response = sync_client.post("/stream", json={"input": 1})
    # assert response.text == "event: data\r\ndata: 2\r\n\r\nevent: end\r\n\r\n"


def test_serve_playground(app: FastAPI) -> None:
    """Test the server directly via HTTP requests."""
    sync_client = TestClient(app=app)
    response = sync_client.get("/playground/index.html")
    assert response.status_code == 200
    response = sync_client.get("/playground/i_do_not_exist.txt")
    assert response.status_code == 404
    response = sync_client.get("/playground//etc/passwd")
    assert response.status_code == 404


@pytest.mark.asyncio
async def test_server_async(app: FastAPI) -> None:
    """Test the server directly via HTTP requests."""
    async with get_async_test_client(app, raise_app_exceptions=True) as async_client:
        # Test invoke
        response = await async_client.post("/invoke", json={"input": 1})
        assert response.json()["output"] == 2
        events = response.json()["callback_events"]
        assert [event["type"] for event in events] == ["on_chain_start", "on_chain_end"]

        # Test batch
        response = await async_client.post("/batch", json={"inputs": [1, 2]})
        assert response.json()["output"] == [2, 3]
        events = response.json()["callback_events"]
        assert [event["type"] for event in events[0]] == [
            "on_chain_start",
            "on_chain_end",
        ]
        assert [event["type"] for event in events[1]] == [
            "on_chain_start",
            "on_chain_end",
        ]

        # Test stream
        response = await async_client.post("/stream", json={"input": 1})
        assert response.text == "event: data\r\ndata: 2\r\n\r\nevent: end\r\n\r\n"

        response = await async_client.post("/stream_log", json={"input": 1})
        assert response.text.startswith("event: data\r\n")

    # test bad requests
    async with get_async_test_client(app, raise_app_exceptions=True) as async_client:
        # Test invoke
        response = await async_client.post("/invoke", data="bad json []")
        # Client side error bad json.
        assert response.status_code == 422

        # Missing `input`
        response = await async_client.post("/invoke", json={})
        # Client side error bad json.
        assert response.status_code == 422

        # Missing `input`
        response = await async_client.post(
            "/invoke", json={"input": 4, "config": {"tags": [[]]}}
        )
        # Client side error bad json.
        assert response.status_code == 422

    # test batch bad requests
    async with get_async_test_client(app, raise_app_exceptions=True) as async_client:
        # Test invoke
        # Test bad batch requests
        response = await async_client.post("/batch", data="bad json []")
        # Client side error bad json.
        assert response.status_code == 422

        # Missing `inputs`
        response = await async_client.post("/batch", json={})
        assert response.status_code == 422

        response = await async_client.post(
            "/batch", json={"inputs": [1, 2], "config": {"tags": [[]]}}
        )
        assert response.status_code == 422

        response = await async_client.post(
            "/batch",
            json={
                "inputs": [1, 2],
                "config": [{"tags": ["a"]}, {"tags": ["b"]}, {"tags": ["c"]}],
            },
        )
        assert response.status_code == 422

    # test stream bad requests
    async with get_async_test_client(app, raise_app_exceptions=True) as async_client:
        # Test bad stream requests
        response = await async_client.post("/stream", data="bad json []")
        stream_events = _decode_eventstream(response.text)
        assert stream_events[0]["type"] == "error"
        assert stream_events[0]["data"]["status_code"] == 422

        response = await async_client.post("/stream", json={})
        stream_events = _decode_eventstream(response.text)
        assert stream_events[0]["type"] == "error"
        assert stream_events[0]["data"]["status_code"] == 422

    # test stream_log bad requests
    async with get_async_test_client(app, raise_app_exceptions=True) as async_client:
        response = await async_client.post("/stream_log", data="bad json []")
        stream_events = _decode_eventstream(response.text)
        assert stream_events[0]["type"] == "error"
        assert stream_events[0]["data"]["status_code"] == 422

        response = await async_client.post("/stream_log", json={})
        stream_events = _decode_eventstream(response.text)
        assert stream_events[0]["type"] == "error"
        assert stream_events[0]["data"]["status_code"] == 422


@pytest.mark.asyncio
async def test_server_bound_async(app_for_config: FastAPI) -> None:
    """Test the server directly via HTTP requests."""
    async_client = AsyncClient(app=app_for_config, base_url="http://localhost:9999")
    config_hash = LZString.compressToEncodedURIComponent(json.dumps({"tags": ["test"]}))

    # Test invoke
    response = await async_client.post(
        f"/c/{config_hash}/invoke",
        json={"input": 1, "config": {"tags": ["another-one"]}},
    )
    assert response.status_code == 200
    assert response.json()["output"] == {
        "tags": ["another-one", "test"],
        "configurable": None,
    }

    # Test batch
    response = await async_client.post(
        f"/c/{config_hash}/batch",
        json={"inputs": [1], "config": {"tags": ["another-one"]}},
    )
    assert response.status_code == 200
    assert response.json()["output"] == [
        {"tags": ["another-one", "test"], "configurable": None}
    ]

    # Test stream
    response = await async_client.post(
        f"/c/{config_hash}/stream",
        json={"input": 1, "config": {"tags": ["another-one"]}},
    )
    assert response.status_code == 200
    assert (
        response.text
        == """event: data\r\ndata: {"tags": ["another-one", "test"], "configurable": null}\r\n\r\nevent: end\r\n\r\n"""  # noqa: E501
    )


def test_invoke(sync_remote_runnable: RemoteRunnable) -> None:
    """Test sync invoke."""
    assert sync_remote_runnable.invoke(1) == 2
    assert sync_remote_runnable.invoke(HumanMessage(content="hello")) == HumanMessage(
        content="hello"
    )
    # Test invocation with config
    assert sync_remote_runnable.invoke(1, config={"tags": ["test"]}) == 2

    # Test tracing
    tracer = FakeTracer()
    assert sync_remote_runnable.invoke(1, config={"callbacks": [tracer]}) == 2
    assert len(tracer.runs) == 1
    # Light test to verify that we're picking up information about the server side
    # function being invoked via a callback.
    assert tracer.runs[0].child_runs[0].name == "RunnableLambda"
    assert (
        tracer.runs[0].child_runs[0].extra["kwargs"]["name"] == "add_one_or_passthrough"
    )


def test_batch(sync_remote_runnable: RemoteRunnable) -> None:
    """Test sync batch."""
    assert sync_remote_runnable.batch([]) == []
    assert sync_remote_runnable.batch([1, 2, 3]) == [2, 3, 4]
    assert sync_remote_runnable.batch([HumanMessage(content="hello")]) == [
        HumanMessage(content="hello")
    ]

    # Test callbacks
    # Using a single tracer for both inputs
    tracer = FakeTracer()
    assert sync_remote_runnable.batch([1, 2], config={"callbacks": [tracer]}) == [2, 3]
    assert len(tracer.runs) == 2
    # Light test to verify that we're picking up information about the server side
    # function being invoked via a callback.
    assert tracer.runs[0].child_runs[0].name == "RunnableLambda"
    assert (
        tracer.runs[0].child_runs[0].extra["kwargs"]["name"] == "add_one_or_passthrough"
    )

    assert tracer.runs[1].child_runs[0].name == "RunnableLambda"
    assert (
        tracer.runs[1].child_runs[0].extra["kwargs"]["name"] == "add_one_or_passthrough"
    )

    # Verify that each tracer gets its own run
    tracer1 = FakeTracer()
    tracer2 = FakeTracer()
    assert sync_remote_runnable.batch(
        [1, 2], config=[{"callbacks": [tracer1]}, {"callbacks": [tracer2]}]
    ) == [2, 3]
    assert len(tracer1.runs) == 1
    assert len(tracer2.runs) == 1
    # Light test to verify that we're picking up information about the server side
    # function being invoked via a callback.
    assert tracer1.runs[0].child_runs[0].name == "RunnableLambda"
    assert (
        tracer1.runs[0].child_runs[0].extra["kwargs"]["name"]
        == "add_one_or_passthrough"
    )

    assert tracer2.runs[0].child_runs[0].name == "RunnableLambda"
    assert (
        tracer2.runs[0].child_runs[0].extra["kwargs"]["name"]
        == "add_one_or_passthrough"
    )


@pytest.mark.asyncio
async def test_ainvoke(async_remote_runnable: RemoteRunnable) -> None:
    """Test async invoke."""
    assert await async_remote_runnable.ainvoke(1) == 2

    assert await async_remote_runnable.ainvoke(
        HumanMessage(content="hello")
    ) == HumanMessage(content="hello")

    # Test tracing
    tracer = FakeTracer()
    assert await async_remote_runnable.ainvoke(1, config={"callbacks": [tracer]}) == 2
    assert len(tracer.runs) == 1
    # Light test to verify that we're picking up information about the server side
    # function being invoked via a callback.
    assert tracer.runs[0].child_runs[0].name == "RunnableLambda"
    assert (
        tracer.runs[0].child_runs[0].extra["kwargs"]["name"] == "add_one_or_passthrough"
    )


@pytest.mark.asyncio
async def test_abatch(async_remote_runnable: RemoteRunnable) -> None:
    """Test async batch."""
    assert await async_remote_runnable.abatch([]) == []
    assert await async_remote_runnable.abatch([1, 2, 3]) == [2, 3, 4]
    assert await async_remote_runnable.abatch([HumanMessage(content="hello")]) == [
        HumanMessage(content="hello")
    ]

    # Test callbacks
    # Using a single tracer for both inputs
    tracer = FakeTracer()
    assert await async_remote_runnable.abatch(
        [1, 2], config={"callbacks": [tracer]}
    ) == [2, 3]
    assert len(tracer.runs) == 2
    # Light test to verify that we're picking up information about the server side
    # function being invoked via a callback.
    assert tracer.runs[0].child_runs[0].name == "RunnableLambda"
    assert (
        tracer.runs[0].child_runs[0].extra["kwargs"]["name"] == "add_one_or_passthrough"
    )

    assert tracer.runs[1].child_runs[0].name == "RunnableLambda"
    assert (
        tracer.runs[1].child_runs[0].extra["kwargs"]["name"] == "add_one_or_passthrough"
    )

    # Verify that each tracer gets its own run
    tracer1 = FakeTracer()
    tracer2 = FakeTracer()
    assert await async_remote_runnable.abatch(
        [1, 2], config=[{"callbacks": [tracer1]}, {"callbacks": [tracer2]}]
    ) == [2, 3]
    assert len(tracer1.runs) == 1
    assert len(tracer2.runs) == 1
    # Light test to verify that we're picking up information about the server side
    # function being invoked via a callback.
    assert tracer1.runs[0].child_runs[0].name == "RunnableLambda"
    assert (
        tracer1.runs[0].child_runs[0].extra["kwargs"]["name"]
        == "add_one_or_passthrough"
    )

    assert tracer2.runs[0].child_runs[0].name == "RunnableLambda"
    assert (
        tracer2.runs[0].child_runs[0].extra["kwargs"]["name"]
        == "add_one_or_passthrough"
    )


@pytest.mark.asyncio
async def test_astream(async_remote_runnable: RemoteRunnable) -> None:
    """Test astream log."""

    app = FastAPI()

    async def add_one_or_passthrough(
        x: Union[int, HumanMessage]
    ) -> Union[int, HumanMessage]:
        """Add one to int or passthrough."""
        if isinstance(x, int):
            return x + 1
        else:
            return x

    runnable = RunnableLambda(add_one_or_passthrough)
    add_routes(app, runnable)

    # Invoke request
    async with get_async_remote_runnable(app, raise_app_exceptions=False) as runnable:
        # Test bad requests
        # test client side error
        with pytest.raises(httpx.HTTPStatusError) as cb:
            # Invalid input type (expected string but got int)
            async for _ in runnable.astream("foo"):
                pass

        # Verify that this is a 422 error
        assert cb.value.response.status_code == 422

        # test with good requests
        outputs = []

        async for chunk in async_remote_runnable.astream(1):
            outputs.append(chunk)

        assert outputs == [2]

        outputs = []
        data = HumanMessage(content="hello")

        async for chunk in async_remote_runnable.astream(data):
            outputs.append(chunk)

        assert outputs == [data]


@pytest.mark.asyncio
async def test_astream_log_diff_no_effect(
    async_remote_runnable: RemoteRunnable,
) -> None:
    """Test async stream."""
    run_logs = []

    async for chunk in async_remote_runnable.astream_log(1, diff=False):
        run_logs.append(chunk)

    op = run_logs[0].ops[0]
    uuid = op["value"]["id"]

    assert [run_log_patch.ops for run_log_patch in run_logs] == [
        [
            {
                "op": "replace",
                "path": "",
                "value": {
                    "final_output": {"output": 2},
                    "id": uuid,
                    "logs": {},
                    "streamed_output": [],
                },
            }
        ],
        [{"op": "replace", "path": "/final_output", "value": {"output": 2}}],
        [{"op": "add", "path": "/streamed_output/-", "value": 2}],
    ]


@pytest.mark.asyncio
async def test_astream_log(async_remote_runnable: RemoteRunnable) -> None:
    """Test astream log."""

    app = FastAPI()

    def add_one(x: int) -> int:
        """Add one to simulate a valid function"""
        return x + 1

    runnable = RunnableLambda(add_one)
    add_routes(app, runnable)

    # Invoke request
    async with get_async_remote_runnable(app, raise_app_exceptions=False) as runnable:
        # Test bad requests
        # test client side error
        with pytest.raises(httpx.HTTPStatusError) as cb:
            # Invalid input type (expected string but got int)
            async for _ in runnable.astream_log("foo"):
                pass

        # Verify that this is a 422 error
        assert cb.value.response.status_code == 422

        with pytest.raises(httpx.HTTPStatusError) as cb:
            # Invalid input type (expected string but got int)
            # include names should not be a list of lists
            async for _ in runnable.astream_log(1, include_names=[[]]):
                pass

        # Verify that this is a 422 error
        assert cb.value.response.status_code == 422

        # Test good requests
        run_log_patches = []

        async for chunk in runnable.astream_log(1, diff=True):
            run_log_patches.append(chunk)

        op = run_log_patches[0].ops[0]
        uuid = op["value"]["id"]

        assert [run_log_patch.ops for run_log_patch in run_log_patches] == [
            [
                {
                    "op": "replace",
                    "path": "",
                    "value": {
                        "final_output": {"output": 2},
                        "id": uuid,
                        "logs": {},
                        "streamed_output": [],
                    },
                }
            ],
            [{"op": "replace", "path": "/final_output", "value": {"output": 2}}],
            [{"op": "add", "path": "/streamed_output/-", "value": 2}],
        ]


def test_invoke_as_part_of_sequence(sync_remote_runnable: RemoteRunnable) -> None:
    """Test as part of sequence."""
    runnable = sync_remote_runnable | RunnableLambda(func=lambda x: x + 1)
    # without config
    assert runnable.invoke(1) == 3
    # with config
    assert runnable.invoke(1, config={"tags": ["test"]}) == 3
    # without config
    assert runnable.batch([1, 2]) == [3, 4]
    # with config
    assert runnable.batch([1, 2], config={"tags": ["test"]}) == [3, 4]
    # TODO(Team): Determine how to test some issues with event loops for testing
    #   set up
    # without config
    # assert list(runnable.stream([1, 2])) == [3, 4]
    # # with config
    # assert list(runnable.stream([1, 2], config={"tags": ["test"]})) == [3, 4]


@pytest.mark.asyncio
async def test_invoke_as_part_of_sequence_async(
    async_remote_runnable: RemoteRunnable,
) -> None:
    """Test as part of a sequence.

    This helps to verify that config is handled properly (e.g., callbacks are not
    passed to the server, but other config is)
    """
    runnable = async_remote_runnable | RunnableLambda(
        func=lambda x: x + 1 if isinstance(x, int) else x
    ).with_config({"run_name": "hello"})
    # without config
    assert await runnable.ainvoke(1) == 3
    # with config
    assert await runnable.ainvoke(1, config={"tags": ["test"]}) == 3
    # without config
    assert await runnable.abatch([1, 2]) == [3, 4]
    # with config
    assert await runnable.abatch([1, 2], config={"tags": ["test"]}) == [3, 4]

    # Verify can pass many configs to batch
    configs = [{"tags": ["test"]}, {"tags": ["test2"]}]
    assert await runnable.abatch([1, 2], config=configs) == [3, 4]

    # Verify can ValueError on mismatched configs  number
    with pytest.raises(ValueError):
        assert await runnable.abatch([1, 2], config=[configs[0]]) == [3, 4]

    configs = [{"tags": ["test"]}, {"tags": ["test2"]}]
    assert await runnable.abatch([1, 2], config=configs) == [3, 4]

    configs = [
        {"tags": ["test"]},
        {"tags": ["test2"], "other": "test"},
    ]
    assert await runnable.abatch([1, 2], config=configs) == [3, 4]

    # Without config
    assert [x async for x in runnable.astream(1)] == [3]

    # With Config
    assert [x async for x in runnable.astream(1, config={"tags": ["test"]})] == [3]

    # With config and LC input data
    assert [
        x
        async for x in runnable.astream(
            HumanMessage(content="hello"), config={"tags": ["test"]}
        )
    ] == [HumanMessage(content="hello")]

    log_patches = [x async for x in runnable.astream_log(1)]
    for log_patch in log_patches:
        assert isinstance(log_patch, RunLogPatch)
    # Only check the first entry (not validating implementation here)
    first_op = log_patches[0].ops[0]
    assert first_op["op"] == "replace"
    assert first_op["path"] == ""

    # Validate with HumanMessage
    log_patches = [x async for x in runnable.astream_log(HumanMessage(content="hello"))]
    for log_patch in log_patches:
        assert isinstance(log_patch, RunLogPatch)
    # Only check the first entry (not validating implementation here)
    first_op = log_patches[0].ops[0]
    assert first_op == {
        "op": "replace",
        "path": "",
        "value": {
            "final_output": None,
            "id": first_op["value"]["id"],
            "logs": {},
            "streamed_output": [],
        },
    }


@pytest.mark.asyncio
async def test_multiple_runnables(event_loop: AbstractEventLoop) -> None:
    """Test serving multiple runnables."""

    async def add_one(x: int) -> int:
        """Add one to simulate a valid function"""
        return x + 1

    async def mul_2(x: int) -> int:
        """Add one to simulate a valid function"""
        return x * 2

    app = FastAPI()
    add_routes(app, RunnableLambda(add_one), path="/add_one")
    add_routes(
        app,
        RunnableLambda(mul_2),
        input_type=int,
        path="/mul_2",
    )

    add_routes(app, PromptTemplate.from_template("{question}"), path="/prompt_1")

    add_routes(
        app, PromptTemplate.from_template("{question} {answer}"), path="/prompt_2"
    )

    async with get_async_remote_runnable(app, path="/add_one") as runnable:
        async with get_async_remote_runnable(app, path="/mul_2") as runnable2:
            assert await runnable.ainvoke(1) == 2
            assert await runnable2.ainvoke(4) == 8

            composite_runnable = runnable | runnable2
            assert await composite_runnable.ainvoke(3) == 8

            # Invoke runnable (remote add_one), local add_one, remote mul_2
            composite_runnable_2 = runnable | add_one | runnable2
            assert await composite_runnable_2.ainvoke(3) == 10

    async with get_async_remote_runnable(app, path="/prompt_1") as runnable:
        assert await runnable.ainvoke(
            {"question": "What is your name?"}
        ) == StringPromptValue(text="What is your name?")

    async with get_async_remote_runnable(app, path="/prompt_2") as runnable:
        assert await runnable.ainvoke(
            {"question": "What is your name?", "answer": "Bob"}
        ) == StringPromptValue(text="What is your name? Bob")


@pytest.mark.asyncio
async def test_input_validation(
    event_loop: AbstractEventLoop, mocker: MockerFixture
) -> None:
    """Test client side and server side exceptions."""

    async def add_one(x: int) -> int:
        """Add one to simulate a valid function"""
        return x + 1

    server_runnable = RunnableLambda(func=add_one)
    server_runnable2 = RunnableLambda(func=add_one)

    app = FastAPI()
    add_routes(
        app,
        server_runnable,
        input_type=int,
        path="/add_one",
    )

    add_routes(
        app,
        server_runnable2,
        input_type=int,
        path="/add_one_config",
        config_keys=["tags", "run_name", "metadata"],
    )

    async with get_async_remote_runnable(
        app, path="/add_one", raise_app_exceptions=False
    ) as runnable:
        # Verify that can be invoked with valid input
        assert await runnable.ainvoke(1) == 2
        # Verify that the following substring is present in the error message
        with pytest.raises(httpx.HTTPError):
            await runnable.ainvoke("hello")

        with pytest.raises(httpx.HTTPError):
            await runnable.abatch(["hello"])

    config = {"tags": ["test"], "metadata": {"a": 5}}

    server_runnable_spy = mocker.spy(server_runnable, "ainvoke")
    # Verify config is handled correctly
    async with get_async_remote_runnable(app, path="/add_one") as runnable1:
        # Verify that can be invoked with valid input
        # Config ignored for runnable1
        assert await runnable1.ainvoke(1, config=config) == 2
        # Config should be ignored but default debug information
        # will still be added
        config_seen = server_runnable_spy.call_args[0][1]
        assert "metadata" in config_seen
        assert "__useragent" in config_seen["metadata"]
        assert "__langserve_version" in config_seen["metadata"]

    server_runnable2_spy = mocker.spy(server_runnable2, "ainvoke")
    async with get_async_remote_runnable(app, path="/add_one_config") as runnable2:
        # Config accepted for runnable2
        assert await runnable2.ainvoke(1, config=config) == 2
        # Config ignored

        config_seen = server_runnable2_spy.call_args[0][1]
        assert config_seen["tags"] == ["test"]
        assert config_seen["metadata"]["a"] == 5
        assert "__useragent" in config_seen["metadata"]
        assert "__langserve_version" in config_seen["metadata"]


@pytest.mark.asyncio
async def test_input_validation_with_lc_types(event_loop: AbstractEventLoop) -> None:
    """Test client side and server side exceptions."""

    app = FastAPI()

    class InputType(TypedDict):
        messages: List[HumanMessage]

    runnable = RunnablePassthrough()
    add_routes(app, runnable, config_keys=["tags"], input_type=InputType)
    # Invoke request
    async with get_async_remote_runnable(
        app, raise_app_exceptions=False
    ) as passthrough_runnable:
        with pytest.raises(httpx.HTTPError):
            await passthrough_runnable.ainvoke("Hello")
        with pytest.raises(httpx.HTTPError):
            await passthrough_runnable.ainvoke(["hello"])
        with pytest.raises(httpx.HTTPError):
            await passthrough_runnable.ainvoke(HumanMessage(content="h"))
        with pytest.raises(httpx.HTTPError):
            await passthrough_runnable.ainvoke([SystemMessage(content="hello")])

        # Valid
        await passthrough_runnable.ainvoke(
            {"messages": [HumanMessage(content="hello")]}
        )

        # Kwargs not supported yet
        with pytest.raises(NotImplementedError):
            await passthrough_runnable.ainvoke(
                {"messages": [HumanMessage(content="hello")]}, hello=2
            )

        with pytest.raises(httpx.HTTPError):
            # tags should be a list of str not a list of lists
            await passthrough_runnable.ainvoke(
                {"messages": [HumanMessage(content="hello")]}, config={"tags": [["q"]]}
            )

        # Valid
        result = await passthrough_runnable.ainvoke(
            {"messages": [HumanMessage(content="hello")]}, config={"tags": ["test"]}
        )

        assert isinstance(result, dict)
        assert isinstance(result["messages"][0], HumanMessage)

    # Batch request
    async with get_async_remote_runnable(
        app, raise_app_exceptions=False
    ) as passthrough_runnable:
        # invalid
        with pytest.raises(httpx.HTTPError):
            await passthrough_runnable.abatch("Hello")
        with pytest.raises(httpx.HTTPError):
            await passthrough_runnable.abatch(["hello"])
        with pytest.raises(httpx.HTTPError):
            await passthrough_runnable.abatch([[SystemMessage(content="hello")]])

        # valid
        result = await passthrough_runnable.abatch(
            [{"messages": [HumanMessage(content="hello")]}]
        )
        assert isinstance(result, list)
        assert isinstance(result[0], dict)
        assert isinstance(result[0]["messages"][0], HumanMessage)


def test_client_close() -> None:
    """Test that the client can be automatically."""
    runnable = RemoteRunnable(url="/dev/null", timeout=1)
    sync_client = runnable.sync_client
    async_client = runnable.async_client
    assert async_client.is_closed is False
    assert sync_client.is_closed is False
    del runnable
    assert sync_client.is_closed is True
    assert async_client.is_closed is True


@pytest.mark.asyncio
async def test_async_client_close() -> None:
    """Test that the client can be automatically."""
    runnable = RemoteRunnable(url="/dev/null", timeout=1)
    sync_client = runnable.sync_client
    async_client = runnable.async_client
    assert async_client.is_closed is False
    assert sync_client.is_closed is False
    del runnable
    assert sync_client.is_closed is True
    assert async_client.is_closed is True


@pytest.mark.asyncio
async def test_openapi_docs_with_identical_runnables(
    event_loop: AbstractEventLoop, mocker: MockerFixture
) -> None:
    """Test client side and server side exceptions."""

    async def add_one(x: int) -> int:
        """Add one to simulate a valid function"""
        return x + 1

    server_runnable = RunnableLambda(func=add_one)
    server_runnable2 = RunnableLambda(func=add_one)
    server_runnable3 = PromptTemplate.from_template("say {name}")
    server_runnable4 = PromptTemplate.from_template("say {name} {hello}")

    app = FastAPI()
    add_routes(
        app,
        server_runnable,
        path="/a",
    )
    # Add another route that uses the same schema (inferred from runnable input schema)
    add_routes(
        app,
        server_runnable2,
        path="/b",
        config_keys=["tags"],
    )

    add_routes(
        app,
        server_runnable3,
        path="/c",
        config_keys=["tags"],
    )

    add_routes(
        app,
        server_runnable4,
        path="/d",
        config_keys=["tags"],
    )

    async with AsyncClient(app=app, base_url="http://localhost:9999") as async_client:
        response = await async_client.get("/openapi.json")
        assert response.status_code == 200


@pytest.mark.asyncio
async def test_configurable_runnables(event_loop: AbstractEventLoop) -> None:
    """Add tests for using langchain's configurable runnables"""

    template = PromptTemplate.from_template("say {name}").configurable_fields(
        template=ConfigurableField(
            id="template",
            name="Template",
            description="The template to use for the prompt",
        )
    )
    llm = (
        RunnablePassthrough() | RunnableLambda(lambda prompt: prompt.text)
    ).configurable_alternatives(
        ConfigurableField(
            id="llm",
            name="LLM",
        ),
        hardcoded_llm=FakeListLLM(responses=["hello Mr. Kitten!"]),
    )
    chain = template | llm
    # Check server side
    assert chain.invoke({"name": "cat"}) == "say cat"

    app = FastAPI()
    add_routes(app, chain, config_keys=["tags", "configurable"])

    async with get_async_remote_runnable(app) as remote_runnable:
        # Test with hard-coded LLM
        assert chain.invoke({"name": "cat"}) == "say cat"
        # Test with different prompt

        assert (
            await remote_runnable.ainvoke(
                {"name": "foo"},
                {"configurable": {"template": "hear {name}"}, "tags": ["h"]},
            )
            == "hear foo"
        )
        # Test with alternative passthrough LLM
        assert (
            await remote_runnable.ainvoke(
                {"name": "foo"},
                {"configurable": {"llm": "hardcoded_llm"}, "tags": ["h"]},
            )
            == "hello Mr. Kitten!"
        )


# Test for utilities


@pytest.mark.parametrize(
    "s,expected",
    [
        ("hello", "hello"),
        ("hello world", "hello_world"),
        ("hello-world", "hello_world"),
        ("hello_world", "hello_world"),
        ("hello.world", "hello_world"),
    ],
)
def test_replace_non_alphanumeric(s: str, expected: str) -> None:
    """Test replace non alphanumeric."""
    assert _replace_non_alphanumeric_with_underscores(s) == expected


def test_rename_pydantic_model() -> None:
    """Test rename pydantic model."""

    class Foo(BaseModel):
        bar: str = Field(..., description="A bar")
        baz: str = Field(..., description="A baz")

    Model = _rename_pydantic_model(Foo, "Bar")

    assert isinstance(Model, type)
    assert Model.__name__ == "BarFoo"


@pytest.mark.asyncio
async def test_input_config_output_schemas(event_loop: AbstractEventLoop) -> None:
    """Test schemas returned for different configurations."""
    # TODO(Fix me): need to fix handling of global state -- we get problems
    # gives inconsistent results when running multiple tests / results
    # depending on ordering
    server._SEEN_NAMES = set()
    server._MODEL_REGISTRY = {}

    async def add_one(x: int) -> int:
        """Add one to simulate a valid function"""
        return x + 1

    async def add_two(y: int) -> int:
        """Add one to simulate a valid function"""
        return y + 2

    app = FastAPI()

    add_routes(app, RunnableLambda(add_one), path="/add_one")
    # Custom input type
    add_routes(
        app,
        RunnableLambda(add_two),
        path="/add_two_custom",
        input_type=float,
        output_type=float,
        config_keys=["tags", "configurable"],
    )
    add_routes(app, PromptTemplate.from_template("{question}"), path="/prompt_1")

    template = PromptTemplate.from_template("say {name}").configurable_fields(
        template=ConfigurableField(
            id="template",
            name="Template",
            description="The template to use for the prompt",
        )
    )
    add_routes(app, template, path="/prompt_2", config_keys=["tags", "configurable"])

    async with AsyncClient(app=app, base_url="http://localhost:9999") as async_client:
        # input schema
        response = await async_client.get("/add_one/input_schema")
        assert response.json() == {"title": "RunnableLambdaInput", "type": "integer"}

        response = await async_client.get("/add_two_custom/input_schema")
        assert response.json() == {"title": "RunnableBindingInput", "type": "number"}

        response = await async_client.get("/prompt_1/input_schema")
        assert response.json() == {
            "properties": {"question": {"title": "Question", "type": "string"}},
            "title": "PromptInput",
            "type": "object",
        }

        response = await async_client.get("/prompt_2/input_schema")
        assert response.json() == {
            "properties": {"name": {"title": "Name", "type": "string"}},
            "title": "PromptInput",
            "type": "object",
        }

        # output schema
        response = await async_client.get("/add_one/output_schema")
        assert response.json() == {
            "title": "RunnableLambdaOutput",
            "type": "integer",
        }

        response = await async_client.get("/add_two_custom/output_schema")
        assert response.json() == {"title": "RunnableBindingOutput", "type": "number"}

        # Just verify that the schema is not empty (it's pretty long)
        # and the actual value should be tested in LangChain
        response = await async_client.get("/prompt_1/output_schema")
        assert response.json() != {}  # Long string

        response = await async_client.get("/prompt_2/output_schema")
        assert response.json() != {}  # Long string

        ## Config schema
        response = await async_client.get("/add_one/config_schema")
        assert response.json() == {
            "properties": {},
            "title": "RunnableLambdaConfig",
            "type": "object",
        }

        response = await async_client.get("/add_two_custom/config_schema")
        assert response.json() == {
            "properties": {
                "tags": {"items": {"type": "string"}, "title": "Tags", "type": "array"}
            },
            "title": "RunnableLambdaConfig",
            "type": "object",
        }

        response = await async_client.get("/prompt_2/config_schema")
        assert response.json() == {
            "definitions": {
                "Configurable": {
                    "properties": {
                        "template": {
                            "default": "say {name}",
                            "description": "The template to use for the prompt",
                            "title": "Template",
                            "type": "string",
                        }
                    },
                    "title": "Configurable",
                    "type": "object",
                }
            },
            "properties": {
                "configurable": {"$ref": "#/definitions/Configurable"},
                "tags": {"items": {"type": "string"}, "title": "Tags", "type": "array"},
            },
            "title": "RunnableConfigurableFieldsConfig",
            "type": "object",
        }


@pytest.mark.asyncio
async def test_input_schema_typed_dict() -> None:
    class InputType(TypedDict):
        foo: str
        bar: List[int]

    async def passthrough_dict(d: Any) -> Any:
        return d

    runnable_lambda = RunnableLambda(func=passthrough_dict)
    app = FastAPI()
    add_routes(app, runnable_lambda, input_type=InputType, config_keys=["tags"])

    async with AsyncClient(app=app, base_url="http://localhost:9999") as client:
        res = await client.get("/input_schema")
        assert res.json() == {
            "$ref": "#/definitions/InputType",
            "definitions": {
                "InputType": {
                    "properties": {
                        "bar": {
                            "items": {"type": "integer"},
                            "title": "Bar",
                            "type": "array",
                        },
                        "foo": {"title": "Foo", "type": "string"},
                    },
                    "required": ["foo", "bar"],
                    "title": "InputType",
                    "type": "object",
                }
            },
            "title": "RunnableBindingInput",
        }


class StreamingRunnable(Runnable):
    """A custom runnable used for testing purposes"""

    iterable: Iterable[Any]

    def __init__(self, iterable: Iterable[Any]) -> None:
        """Initialize the runnable."""
        self.iterable = iterable

    def invoke(self, input: Input, config: Optional[RunnableConfig] = None) -> Output:
        """Invoke the runnable."""
        raise ValueError("Server side error")

    def stream(
        self,
        input: Input,
        config: Optional[RunnableConfig] = None,
        **kwargs: Optional[Any],
    ) -> Iterator[Output]:
        raise NotImplementedError()

    async def astream(
        self,
        input: Iterator[Input],
        config: Optional[RunnableConfig] = None,
        **kwargs: Optional[Any],
    ) -> Iterator[Output]:
        for element in self.iterable:
            if isinstance(element, BaseException):
                raise element
            yield element


# Have not figured out how to test sync stream yet
# def test_streaming_dict_sync() -> None:
#     """Test streaming different types of items."""
#     app = FastAPI()
#
#     stream_dict = StreamingRunnable(iterable=[{"a": "1"}, {"a": "2"}])
#
#     add_routes(app, stream_dict)
#
#     # Invoke request
#     with get_sync_remote_runnable(app) as runnable:
#         chunks = []
#         for chunk in runnable.stream("input ignored"):
#             chunks.append(chunk)
#
#     assert chunks == [{"a": "1"}, {"a": "2"}]


@pytest.mark.asyncio
async def test_streaming_dict_async() -> None:
    """Test streaming different types of items."""
    app = FastAPI()

    stream_dict = StreamingRunnable(iterable=[{"a": "1"}, {"a": "2"}])

    add_routes(app, stream_dict)

    # Invoke request
    async with get_async_remote_runnable(app, raise_app_exceptions=False) as runnable:
        chunks = []
        async for chunk in runnable.astream("input ignored"):
            chunks.append(chunk)

        assert chunks == [{"a": "1"}, {"a": "2"}]


@pytest.mark.asyncio
async def test_server_side_error() -> None:
    """Test server side error handling."""

    app = FastAPI()

    erroring_stream = StreamingRunnable(iterable=[1, 2, ValueError("An error")])
    add_routes(app, erroring_stream)

    # Invoke request
    async with get_async_remote_runnable(app, raise_app_exceptions=False) as runnable:
        callback = AsyncEventAggregatorCallback()
        with pytest.raises(httpx.HTTPStatusError) as cm:
            assert await runnable.ainvoke(1, config={"callbacks": [callback]})
        assert isinstance(cm.value, httpx.HTTPStatusError)
        assert [event["type"] for event in callback.callback_events] == [
            "on_chain_start",
            "on_chain_error",
        ]

        callback1 = AsyncEventAggregatorCallback()
        callback2 = AsyncEventAggregatorCallback()
        with pytest.raises(httpx.HTTPStatusError) as cm:
            assert await runnable.abatch(
                [1, 2], config=[{"callbacks": [callback1]}, {"callbacks": [callback2]}]
            )
        assert isinstance(cm.value, httpx.HTTPStatusError)
        assert [event["type"] for event in callback1.callback_events] == [
            "on_chain_start",
            "on_chain_error",
        ]
        assert [event["type"] for event in callback2.callback_events] == [
            "on_chain_start",
            "on_chain_error",
        ]
        # Test astream
        chunks = []
        try:
            async for chunk in runnable.astream({"a": 1}):
                chunks.append(chunk)
        except httpx.HTTPStatusError as e:
            assert chunks == [1, 2]
            assert e.response.status_code == 500
            assert e.response.text == "Internal Server Error"

        # # Failing right now, can uncomment or add callbacks
        # # Test astream_log
        # chunks = []
        # try:
        #     async for chunk in runnable.astream_log({"a": 1}):
        #         chunks.append(chunk)
        # except httpx.HTTPStatusError as e:
        #     assert chunks == []
        #     assert e.response.status_code == 500
        #     assert e.response.text == "Internal Server Error"


def test_server_side_error_sync(event_loop: AbstractEventLoop) -> None:
    """Test server side error handling."""

    app = FastAPI()
    erroring_stream = StreamingRunnable(iterable=[1, 2, ValueError("An error")])
    add_routes(app, erroring_stream)

    # Invoke request
    with get_sync_remote_runnable(app, raise_server_exceptions=False) as runnable:
        with pytest.raises(httpx.HTTPStatusError) as cm:
            assert runnable.invoke(1)
        assert isinstance(cm.value, httpx.HTTPStatusError)

        with pytest.raises(httpx.HTTPStatusError) as cm:
            assert runnable.batch([1, 2])
        assert isinstance(cm.value, httpx.HTTPStatusError)

        # Test astream
        chunks = []
        try:
            for chunk in runnable.stream({"a": 1}):
                chunks.append(chunk)
        except httpx.HTTPStatusError as e:
            assert chunks == [1, 2]
            assert e.response.status_code == 500
            assert e.response.text == "Internal Server Error"


def test_error_on_bad_path() -> None:
    """Test error on bad path"""
    app = FastAPI()
    with pytest.raises(ValueError):
        add_routes(app, RunnableLambda(lambda foo: "hello"), path="foo")
    add_routes(app, RunnableLambda(lambda foo: "hello"), path="/foo")


def test_error_on_path_collision() -> None:
    """Test error on path collision."""
    app = FastAPI()
    add_routes(app, RunnableLambda(lambda foo: "hello"), path="/foo")
    with pytest.raises(ValueError):
        add_routes(app, RunnableLambda(lambda foo: "hello"), path="/foo")
    with pytest.raises(ValueError):
        add_routes(app, RunnableLambda(lambda foo: "hello"), path="/foo")
    add_routes(app, RunnableLambda(lambda foo: "hello"), path="/baz")


@pytest.mark.asyncio
async def test_custom_user_type() -> None:
    """Test custom user type."""
    app = FastAPI()

    class Foo(CustomUserType):
        bar: int

    def func(foo: Foo) -> int:
        """Sample function that expects a Foo type which is a pydantic model"""
        assert isinstance(foo, Foo)
        return foo.bar

    class Baz(BaseModel):
        bar: int

    def func2(baz) -> int:
        """Sample function that expects a Foo type which is a pydantic model"""
        assert isinstance(baz, dict)
        return baz["bar"]

    add_routes(app, RunnableLambda(func), path="/foo")
    add_routes(app, RunnableLambda(func2).with_types(input_type=Baz), path="/baz")

    # Invoke request
    async with get_async_remote_runnable(
        app, path="/foo", raise_app_exceptions=False
    ) as runnable:
        assert await runnable.ainvoke({"bar": 1}) == 1


@pytest.mark.asyncio
async def test_using_router() -> None:
    """Test using a router."""
    app = FastAPI()

    # Make sure that we can add routers
    # to an API router
    router = APIRouter()

    add_routes(
        router,
        RunnableLambda(lambda foo: "hello"),
        path="/chat",
    )

    app.include_router(router)


def _is_valid_uuid(uuid_as_str: str) -> bool:
    try:
        uuid.UUID(str(uuid_as_str))
        return True
    except ValueError:
        return False


@pytest.mark.asyncio
async def test_invoke_returns_run_id(app: FastAPI) -> None:
    """Test the server directly via HTTP requests."""
    async with get_async_test_client(app, raise_app_exceptions=True) as async_client:
        response = await async_client.post("/invoke", json={"input": 1})
        run_id = response.json()["metadata"]["run_id"]
        assert _is_valid_uuid(run_id)


@pytest.mark.asyncio
async def test_batch_returns_run_id(app: FastAPI) -> None:
    """Test the server directly via HTTP requests."""
    async with get_async_test_client(app, raise_app_exceptions=True) as async_client:
        response = await async_client.post("/batch", json={"inputs": [1, 2]})
        run_ids = response.json()["metadata"]["run_ids"]
        assert len(run_ids) == 2
        for run_id in run_ids:
            assert _is_valid_uuid(run_id)


@pytest.mark.asyncio
async def test_feedback_succeeds_when_langsmith_enabled() -> None:
    """Tests that the feedback endpoint can accept feedback to langsmith."""

    with patch("langserve.server.ls_client") as mocked_ls_client_package:
        mocked_client = MagicMock(return_value=None)
        mocked_ls_client_package.Client.return_value = mocked_client

        mocked_client.create_feedback.return_value = ls_schemas.Feedback(
            id="5484c6b3-5a1a-4a87-b2c7-2e39e7a7e4ac",
            created_at=datetime.datetime(1994, 9, 19, 9, 19),
            modified_at=datetime.datetime(1994, 9, 19, 9, 19),
            run_id="f47ac10b-58cc-4372-a567-0e02b2c3d479",
            key="silliness",
            score=1000,
        )

        local_app = FastAPI()
        add_routes(
            local_app,
            RunnableLambda(lambda foo: "hello"),
            enable_feedback_endpoint=True,
        )

        async with get_async_test_client(
            local_app, raise_app_exceptions=True
        ) as async_client:
            response = await async_client.post(
                "/feedback",
                json={
                    "run_id": "f47ac10b-58cc-4372-a567-0e02b2c3d479",
                    "key": "silliness",
                    "score": 1000,
                },
            )

            expected_response_json = {
                "run_id": "f47ac10b-58cc-4372-a567-0e02b2c3d479",
                "key": "silliness",
                "score": 1000,
                "created_at": datetime.datetime(1994, 9, 19, 9, 19).strftime(
                    "%Y-%m-%dT%H:%M:%S"
                ),
                "modified_at": datetime.datetime(1994, 9, 19, 9, 19).strftime(
                    "%Y-%m-%dT%H:%M:%S"
                ),
                "comment": None,
                "correction": None,
                "value": None,
            }

            assert response.json() == expected_response_json


@pytest.mark.asyncio
async def test_feedback_fails_when_langsmith_disabled(app: FastAPI) -> None:
    """Tests that feedback is not sent to langsmith if langsmith is disabled."""
    with MonkeyPatch.context() as mp:
        # Explicitly disable langsmith
        mp.setenv("LANGCHAIN_TRACING_V2", "false")
        local_app = FastAPI()
        add_routes(
            local_app,
            RunnableLambda(lambda foo: "hello"),
            # Explicitly enable feedback so that we know failures are from
            # langsmith being disabled
            enable_feedback_endpoint=True,
        )

        async with get_async_test_client(
            local_app, raise_app_exceptions=True
        ) as async_client:
            response = await async_client.post(
                "/feedback",
                json={
                    "run_id": "f47ac10b-58cc-4372-a567-0e02b2c3d479",
                    "key": "silliness",
                    "score": 1000,
                },
            )
            assert response.status_code == 400


@pytest.mark.asyncio
async def test_feedback_fails_when_endpoint_disabled(app: FastAPI) -> None:
    """
    Tests that the feedback endpoint returns 400s if the user turns it off.
    """
    async with get_async_test_client(
        app,
        raise_app_exceptions=True,
    ) as async_client:
        response = await async_client.post(
            "/feedback",
            json={
                "run_id": "f47ac10b-58cc-4372-a567-0e02b2c3d479",
                "key": "silliness",
                "score": 1000,
            },
        )
        assert response.status_code == 400<|MERGE_RESOLUTION|>--- conflicted
+++ resolved
@@ -6,12 +6,8 @@
 import uuid
 from asyncio import AbstractEventLoop
 from contextlib import asynccontextmanager, contextmanager
-<<<<<<< HEAD
-from typing import Any, Dict, Iterator, List, Optional, Union
+from typing import Any, Dict, Iterable, Iterator, List, Optional, Union
 from unittest.mock import MagicMock, patch
-=======
-from typing import Any, Dict, Iterable, Iterator, List, Optional, Union
->>>>>>> a8e954ec
 
 import httpx
 import pytest
