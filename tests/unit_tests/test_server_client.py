"""Test the server and client together."""
import asyncio
import json
from asyncio import AbstractEventLoop
from contextlib import asynccontextmanager
from typing import Any, Dict, List, Optional, Union

import httpx
import pytest
import pytest_asyncio
from fastapi import FastAPI
from fastapi.testclient import TestClient
from httpx import AsyncClient
from langchain.callbacks.tracers.log_stream import RunLog, RunLogPatch
from langchain.prompts import PromptTemplate
from langchain.prompts.base import StringPromptValue
from langchain.schema.messages import HumanMessage, SystemMessage
from langchain.schema.runnable import RunnableConfig, RunnablePassthrough
from langchain.schema.runnable.base import RunnableLambda
from langchain.schema.runnable.utils import ConfigurableField
from pytest_mock import MockerFixture

from langserve.client import RemoteRunnable
<<<<<<< HEAD
from langserve.server import (
    _rename_pydantic_model,
    _replace_non_alphanumeric_with_underscores,
    add_routes,
)
=======
from langserve.lzstring import LZString
from langserve.server import add_routes
>>>>>>> 32d4ad89
from tests.unit_tests.utils import FakeListLLM

try:
    from pydantic.v1 import BaseModel, Field
except ImportError:
    from pydantic import BaseModel, Field


@pytest.fixture(scope="session")
def event_loop():
    """Create an instance of the default event loop for each test case."""
    loop = asyncio.get_event_loop()
    try:
        yield loop
    finally:
        loop.close()


@pytest.fixture()
def app(event_loop: AbstractEventLoop) -> FastAPI:
    """A simple server that wraps a Runnable and exposes it as an API."""

    async def add_one_or_passthrough(
        x: Union[int, HumanMessage]
    ) -> Union[int, HumanMessage]:
        """Add one to int or passthrough."""
        if isinstance(x, int):
            return x + 1
        else:
            return x

    runnable_lambda = RunnableLambda(func=add_one_or_passthrough)
    app = FastAPI()
    try:
        add_routes(app, runnable_lambda, config_keys=["tags"])
        yield app
    finally:
        del app


@pytest.fixture()
def app_for_config(event_loop: AbstractEventLoop) -> FastAPI:
    """A simple server that wraps a Runnable and exposes it as an API."""

    async def return_config(
        _: int,
        config: RunnableConfig,
    ) -> Dict[str, Any]:
        """Add one to int or passthrough."""
        return {
            "tags": sorted(config["tags"]),
            "configurable": config.get("configurable"),
        }

    runnable_lambda = RunnableLambda(func=return_config)
    app = FastAPI()
    try:
        add_routes(app, runnable_lambda, config_keys=["tags", "metadata"])
        yield app
    finally:
        del app


@pytest.fixture()
def client(app: FastAPI) -> RemoteRunnable:
    """Create a FastAPI app that exposes the Runnable as an API."""
    remote_runnable_client = RemoteRunnable(url="http://localhost:9999")
    sync_client = TestClient(app=app)
    remote_runnable_client.sync_client = sync_client
    yield remote_runnable_client
    sync_client.close()


@asynccontextmanager
async def get_async_client(
    server: FastAPI, path: Optional[str] = None
) -> RemoteRunnable:
    """Get an async client."""
    url = "http://localhost:9999"
    if path:
        url += path
    remote_runnable_client = RemoteRunnable(url=url)
    async_client = AsyncClient(app=server, base_url=url)
    remote_runnable_client.async_client = async_client
    try:
        yield remote_runnable_client
    finally:
        await async_client.aclose()


@pytest_asyncio.fixture()
async def async_client(app: FastAPI) -> RemoteRunnable:
    """Create a FastAPI app that exposes the Runnable as an API."""
    async with get_async_client(app) as client:
        yield client


def test_server(app: FastAPI) -> None:
    """Test the server directly via HTTP requests."""
    sync_client = TestClient(app=app)

    # Test invoke
    response = sync_client.post("/invoke", json={"input": 1})
    assert response.json() == {"output": 2}

    # Test batch
    response = sync_client.post("/batch", json={"inputs": [1]})
    assert response.json() == {
        "output": [2],
    }

    # Test schema
    input_schema = sync_client.get("/input_schema").json()
    assert isinstance(input_schema, dict)
    assert input_schema["title"] == "RunnableLambdaInput"

    output_schema = sync_client.get("/output_schema").json()
    assert isinstance(output_schema, dict)
    assert output_schema["title"] == "RunnableLambdaOutput"

    output_schema = sync_client.get("/config_schema").json()
    assert isinstance(output_schema, dict)
    assert output_schema["title"] == "RunnableLambdaConfig"

    # TODO(Team): Fix test. Issue with eventloops right now when using sync client
    ## Test stream
    # response = sync_client.post("/stream", json={"input": 1})
    # assert response.text == "event: data\r\ndata: 2\r\n\r\nevent: end\r\n\r\n"


@pytest.mark.asyncio
async def test_server_async(app: FastAPI) -> None:
    """Test the server directly via HTTP requests."""
    async_client = AsyncClient(app=app, base_url="http://localhost:9999")

    # Test invoke
    response = await async_client.post("/invoke", json={"input": 1})
    assert response.json() == {"output": 2}

    # Test batch
    response = await async_client.post("/batch", json={"inputs": [1]})
    assert response.json() == {
        "output": [2],
    }

    # Test stream
    response = await async_client.post("/stream", json={"input": 1})
    assert response.text == "event: data\r\ndata: 2\r\n\r\nevent: end\r\n\r\n"


@pytest.mark.asyncio
async def test_server_bound_async(app_for_config: FastAPI) -> None:
    """Test the server directly via HTTP requests."""
    async_client = AsyncClient(app=app_for_config, base_url="http://localhost:9999")
    config_hash = LZString.compressToEncodedURIComponent(json.dumps({"tags": ["test"]}))

    # Test invoke
    response = await async_client.post(
        f"/h{config_hash}/invoke",
        json={"input": 1, "config": {"tags": ["another-one"]}},
    )
    assert response.status_code == 200
    assert response.json() == {
        "output": {"tags": ["another-one", "test"], "configurable": None}
    }

    # Test batch
    response = await async_client.post(
        f"/h{config_hash}/batch",
        json={"inputs": [1], "config": {"tags": ["another-one"]}},
    )
    assert response.status_code == 200
    assert response.json() == {
        "output": [{"tags": ["another-one", "test"], "configurable": None}]
    }

    # Test stream
    response = await async_client.post(
        f"/h{config_hash}/stream",
        json={"input": 1, "config": {"tags": ["another-one"]}},
    )
    assert response.status_code == 200
    assert (
        response.text
        == """event: data\r\ndata: {"tags": ["another-one", "test"], "configurable": null}\r\n\r\nevent: end\r\n\r\n"""  # noqa: E501
    )


def test_invoke(client: RemoteRunnable) -> None:
    """Test sync invoke."""
    assert client.invoke(1) == 2
    assert client.invoke(HumanMessage(content="hello")) == HumanMessage(content="hello")
    # Test invocation with config
    assert client.invoke(1, config={"tags": ["test"]}) == 2


def test_batch(client: RemoteRunnable) -> None:
    """Test sync batch."""
    assert client.batch([]) == []
    assert client.batch([1, 2, 3]) == [2, 3, 4]
    assert client.batch([HumanMessage(content="hello")]) == [
        HumanMessage(content="hello")
    ]


@pytest.mark.asyncio
async def test_ainvoke(async_client: RemoteRunnable) -> None:
    """Test async invoke."""
    assert await async_client.ainvoke(1) == 2
    assert await async_client.ainvoke(HumanMessage(content="hello")) == HumanMessage(
        content="hello"
    )


@pytest.mark.asyncio
async def test_abatch(async_client: RemoteRunnable) -> None:
    """Test async batch."""
    assert await async_client.abatch([]) == []
    assert await async_client.abatch([1, 2, 3]) == [2, 3, 4]
    assert await async_client.abatch([HumanMessage(content="hello")]) == [
        HumanMessage(content="hello")
    ]


# TODO(Team): Determine how to test
# Some issue with event loops
# def test_stream(client: RemoteRunnable) -> None:
#     """Test stream."""
#     assert list(client.stream(1)) == [2]


@pytest.mark.asyncio
async def test_astream(async_client: RemoteRunnable) -> None:
    """Test async stream."""
    outputs = []

    async for chunk in async_client.astream(1):
        outputs.append(chunk)

    assert outputs == [2]

    outputs = []
    data = HumanMessage(content="hello")

    async for chunk in async_client.astream(data):
        outputs.append(chunk)

    assert outputs == [data]


@pytest.mark.asyncio
async def test_astream_log_no_diff(async_client: RemoteRunnable) -> None:
    """Test async stream."""
    run_logs = []

    async for chunk in async_client.astream_log(1, diff=False):
        run_logs.append(chunk)

    assert len(run_logs) == 3

    op = run_logs[0].ops[0]
    uuid = op["value"]["id"]

    for run_log in run_logs:
        assert isinstance(run_log, RunLog)

    states = [run_log.state for run_log in run_logs]

    assert states == [
        {
            "final_output": None,
            "id": uuid,
            "logs": {},
            "streamed_output": [],
        },
        {
            "final_output": {"output": 2},
            "id": uuid,
            "logs": {},
            "streamed_output": [],
        },
        {
            "final_output": {"output": 2},
            "id": uuid,
            "logs": {},
            "streamed_output": [2],
        },
    ]

    # Check that we're picking up one extra op on each chunk
    assert [len(run_log.ops) for run_log in run_logs] == [1, 2, 3]


@pytest.mark.asyncio
async def test_astream_log(async_client: RemoteRunnable) -> None:
    """Test async stream."""
    run_log_patches = []

    async for chunk in async_client.astream_log(1, diff=True):
        run_log_patches.append(chunk)

    op = run_log_patches[0].ops[0]
    uuid = op["value"]["id"]

    assert [run_log_patch.ops for run_log_patch in run_log_patches] == [
        [
            {
                "op": "replace",
                "path": "",
                "value": {
                    "final_output": {"output": 2},
                    "id": uuid,
                    "logs": {},
                    "streamed_output": [],
                },
            }
        ],
        [{"op": "replace", "path": "/final_output", "value": {"output": 2}}],
        [{"op": "add", "path": "/streamed_output/-", "value": 2}],
    ]


def test_invoke_as_part_of_sequence(client: RemoteRunnable) -> None:
    """Test as part of sequence."""
    runnable = client | RunnableLambda(func=lambda x: x + 1)
    # without config
    assert runnable.invoke(1) == 3
    # with config
    assert runnable.invoke(1, config={"tags": ["test"]}) == 3
    # without config
    assert runnable.batch([1, 2]) == [3, 4]
    # with config
    assert runnable.batch([1, 2], config={"tags": ["test"]}) == [3, 4]
    # TODO(Team): Determine how to test some issues with event loops for testing
    #   set up
    # without config
    # assert list(runnable.stream([1, 2])) == [3, 4]
    # # with config
    # assert list(runnable.stream([1, 2], config={"tags": ["test"]})) == [3, 4]


@pytest.mark.asyncio
async def test_invoke_as_part_of_sequence_async(async_client: RemoteRunnable) -> None:
    """Test as part of a sequence.

    This helps to verify that config is handled properly (e.g., callbacks are not
    passed to the server, but other config is)
    """
    runnable = async_client | RunnableLambda(
        func=lambda x: x + 1 if isinstance(x, int) else x
    ).with_config({"run_name": "hello"})
    # without config
    assert await runnable.ainvoke(1) == 3
    # with config
    assert await runnable.ainvoke(1, config={"tags": ["test"]}) == 3
    # without config
    assert await runnable.abatch([1, 2]) == [3, 4]
    # with config
    assert await runnable.abatch([1, 2], config={"tags": ["test"]}) == [3, 4]

    # Verify can pass many configs to batch
    configs = [{"tags": ["test"]}, {"tags": ["test2"]}]
    assert await runnable.abatch([1, 2], config=configs) == [3, 4]

    # Verify can ValueError on mismatched configs  number
    with pytest.raises(ValueError):
        assert await runnable.abatch([1, 2], config=[configs[0]]) == [3, 4]

    configs = [{"tags": ["test"]}, {"tags": ["test2"]}]
    assert await runnable.abatch([1, 2], config=configs) == [3, 4]

    configs = [
        {"tags": ["test"]},
        {"tags": ["test2"], "other": "test"},
    ]
    assert await runnable.abatch([1, 2], config=configs) == [3, 4]

    # Without config
    assert [x async for x in runnable.astream(1)] == [3]

    # With Config
    assert [x async for x in runnable.astream(1, config={"tags": ["test"]})] == [3]

    # With config and LC input data
    assert [
        x
        async for x in runnable.astream(
            HumanMessage(content="hello"), config={"tags": ["test"]}
        )
    ] == [HumanMessage(content="hello")]

    log_patches = [x async for x in runnable.astream_log(1)]
    for log_patch in log_patches:
        assert isinstance(log_patch, RunLogPatch)
    # Only check the first entry (not validating implementation here)
    first_op = log_patches[0].ops[0]
    assert first_op["op"] == "replace"
    assert first_op["path"] == ""

    # Validate with HumanMessage
    log_patches = [x async for x in runnable.astream_log(HumanMessage(content="hello"))]
    for log_patch in log_patches:
        assert isinstance(log_patch, RunLogPatch)
    # Only check the first entry (not validating implementation here)
    first_op = log_patches[0].ops[0]
    assert first_op == {
        "op": "replace",
        "path": "",
        "value": {
            "final_output": None,
            "id": first_op["value"]["id"],
            "logs": {},
            "streamed_output": [],
        },
    }


@pytest.mark.asyncio
async def test_multiple_runnables(event_loop: AbstractEventLoop) -> None:
    """Test serving multiple runnables."""

    async def add_one(x: int) -> int:
        """Add one to simulate a valid function"""
        return x + 1

    async def mul_2(x: int) -> int:
        """Add one to simulate a valid function"""
        return x * 2

    app = FastAPI()
    add_routes(app, RunnableLambda(add_one), path="/add_one")
    add_routes(
        app,
        RunnableLambda(mul_2),
        input_type=int,
        path="/mul_2",
    )

    add_routes(app, PromptTemplate.from_template("{question}"), path="/prompt_1")

    add_routes(
        app, PromptTemplate.from_template("{question} {answer}"), path="/prompt_2"
    )

    async with get_async_client(app, path="/add_one") as runnable:
        async with get_async_client(app, path="/mul_2") as runnable2:
            assert await runnable.ainvoke(1) == 2
            assert await runnable2.ainvoke(4) == 8

            composite_runnable = runnable | runnable2
            assert await composite_runnable.ainvoke(3) == 8

            # Invoke runnable (remote add_one), local add_one, remote mul_2
            composite_runnable_2 = runnable | add_one | runnable2
            assert await composite_runnable_2.ainvoke(3) == 10

    async with get_async_client(app, path="/prompt_1") as runnable:
        assert await runnable.ainvoke(
            {"question": "What is your name?"}
        ) == StringPromptValue(text="What is your name?")

    async with get_async_client(app, path="/prompt_2") as runnable:
        assert await runnable.ainvoke(
            {"question": "What is your name?", "answer": "Bob"}
        ) == StringPromptValue(text="What is your name? Bob")


@pytest.mark.asyncio
async def test_input_validation(
    event_loop: AbstractEventLoop, mocker: MockerFixture
) -> None:
    """Test client side and server side exceptions."""

    async def add_one(x: int) -> int:
        """Add one to simulate a valid function"""
        return x + 1

    server_runnable = RunnableLambda(func=add_one)
    server_runnable2 = RunnableLambda(func=add_one)

    app = FastAPI()
    add_routes(
        app,
        server_runnable,
        input_type=int,
        path="/add_one",
    )

    add_routes(
        app,
        server_runnable2,
        input_type=int,
        path="/add_one_config",
        config_keys=["tags", "run_name", "metadata"],
    )

    async with get_async_client(app, path="/add_one") as runnable:
        # Verify that can be invoked with valid input
        assert await runnable.ainvoke(1) == 2
        # Verify that the following substring is present in the error message
        with pytest.raises(httpx.HTTPError):
            await runnable.ainvoke("hello")

        with pytest.raises(httpx.HTTPError):
            await runnable.abatch(["hello"])

    config = {"tags": ["test"], "metadata": {"a": 5}}

    invoke_spy_1 = mocker.spy(server_runnable, "ainvoke")
    # Verify config is handled correctly
    async with get_async_client(app, path="/add_one") as runnable1:
        # Verify that can be invoked with valid input
        # Config ignored for runnable1
        assert await runnable1.ainvoke(1, config=config) == 2
        # Config should be ignored but default debug information
        # will still be added
        config_seen = invoke_spy_1.call_args[1]["config"]
        assert "metadata" in config_seen
        assert "__useragent" in config_seen["metadata"]
        assert "__langserve_version" in config_seen["metadata"]

    invoke_spy_2 = mocker.spy(server_runnable2, "ainvoke")
    async with get_async_client(app, path="/add_one_config") as runnable2:
        # Config accepted for runnable2
        assert await runnable2.ainvoke(1, config=config) == 2
        # Config ignored

        config_seen = invoke_spy_2.call_args[1]["config"]
        assert config_seen["tags"] == ["test"]
        assert config_seen["metadata"]["a"] == 5
        assert "__useragent" in config_seen["metadata"]
        assert "__langserve_version" in config_seen["metadata"]


@pytest.mark.asyncio
async def test_input_validation_with_lc_types(event_loop: AbstractEventLoop) -> None:
    """Test client side and server side exceptions."""

    app = FastAPI()
    # Test with langchain objects
    add_routes(
        app, RunnablePassthrough(), input_type=List[HumanMessage], config_keys=["tags"]
    )
    # Invoke request
    async with get_async_client(app) as passthrough_runnable:
        with pytest.raises(httpx.HTTPError):
            await passthrough_runnable.ainvoke("Hello")
        with pytest.raises(httpx.HTTPError):
            await passthrough_runnable.ainvoke(["hello"])
        with pytest.raises(httpx.HTTPError):
            await passthrough_runnable.ainvoke(HumanMessage(content="h"))
        with pytest.raises(httpx.HTTPError):
            await passthrough_runnable.ainvoke([SystemMessage(content="hello")])

        # Valid
        result = await passthrough_runnable.ainvoke([HumanMessage(content="hello")])

        # Valid
        result = await passthrough_runnable.ainvoke(
            [HumanMessage(content="hello")], config={"tags": ["test"]}
        )

        assert isinstance(result, list)
        assert isinstance(result[0], HumanMessage)

    # Batch request
    async with get_async_client(app) as passthrough_runnable:
        # invalid
        with pytest.raises(httpx.HTTPError):
            await passthrough_runnable.abatch("Hello")
        with pytest.raises(httpx.HTTPError):
            await passthrough_runnable.abatch(["hello"])
        with pytest.raises(httpx.HTTPError):
            await passthrough_runnable.abatch([[SystemMessage(content="hello")]])

        # valid
        result = await passthrough_runnable.abatch([[HumanMessage(content="hello")]])
        assert isinstance(result, list)
        assert isinstance(result[0], list)
        assert isinstance(result[0][0], HumanMessage)


def test_client_close() -> None:
    """Test that the client can be automatically."""
    runnable = RemoteRunnable(url="/dev/null", timeout=1)
    sync_client = runnable.sync_client
    async_client = runnable.async_client
    assert async_client.is_closed is False
    assert sync_client.is_closed is False
    del runnable
    assert sync_client.is_closed is True
    assert async_client.is_closed is True


@pytest.mark.asyncio
async def test_async_client_close() -> None:
    """Test that the client can be automatically."""
    runnable = RemoteRunnable(url="/dev/null", timeout=1)
    sync_client = runnable.sync_client
    async_client = runnable.async_client
    assert async_client.is_closed is False
    assert sync_client.is_closed is False
    del runnable
    assert sync_client.is_closed is True
    assert async_client.is_closed is True


@pytest.mark.asyncio
async def test_openapi_docs_with_identical_runnables(
    event_loop: AbstractEventLoop, mocker: MockerFixture
) -> None:
    """Test client side and server side exceptions."""

    async def add_one(x: int) -> int:
        """Add one to simulate a valid function"""
        return x + 1

    server_runnable = RunnableLambda(func=add_one)
    server_runnable2 = RunnableLambda(func=add_one)
    server_runnable3 = PromptTemplate.from_template("say {name}")
    server_runnable4 = PromptTemplate.from_template("say {name} {hello}")

    app = FastAPI()
    add_routes(
        app,
        server_runnable,
        path="/a",
    )
    # Add another route that uses the same schema (inferred from runnable input schema)
    add_routes(
        app,
        server_runnable2,
        path="/b",
        config_keys=["tags"],
    )

    add_routes(
        app,
        server_runnable3,
        path="/c",
        config_keys=["tags"],
    )

    add_routes(
        app,
        server_runnable4,
        path="/d",
        config_keys=["tags"],
    )

    async with AsyncClient(app=app, base_url="http://localhost:9999") as async_client:
        response = await async_client.get("/openapi.json")
        assert response.status_code == 200


@pytest.mark.asyncio
async def test_configurable_runnables(event_loop: AbstractEventLoop) -> None:
    """Add tests for using langchain's configurable runnables"""

    template = PromptTemplate.from_template("say {name}").configurable_fields(
        template=ConfigurableField(
            id="template",
            name="Template",
            description="The template to use for the prompt",
        )
    )
    llm = (
        RunnablePassthrough() | RunnableLambda(lambda prompt: prompt.text)
    ).configurable_alternatives(
        ConfigurableField(
            id="llm",
            name="LLM",
        ),
        hardcoded_llm=FakeListLLM(responses=["hello Mr. Kitten!"]),
    )
    chain = template | llm
    # Check server side
    assert chain.invoke({"name": "cat"}) == "say cat"

    app = FastAPI()
    add_routes(app, chain, config_keys=["tags", "configurable"])

    async with get_async_client(app) as remote_runnable:
        # Test with hard-coded LLM
        assert chain.invoke({"name": "cat"}) == "say cat"
        # Test with different prompt

        assert (
            await remote_runnable.ainvoke(
                {"name": "foo"},
                {"configurable": {"template": "hear {name}"}, "tags": ["h"]},
            )
            == "hear foo"
        )
        # Test with alternative passthrough LLM
        assert (
            await remote_runnable.ainvoke(
                {"name": "foo"},
                {"configurable": {"llm": "hardcoded_llm"}, "tags": ["h"]},
            )
            == "hello Mr. Kitten!"
        )


# Test for utilities


@pytest.mark.parametrize(
    "s,expected",
    [
        ("hello", "hello"),
        ("hello world", "hello_world"),
        ("hello-world", "hello_world"),
        ("hello_world", "hello_world"),
        ("hello.world", "hello_world"),
    ],
)
def test_replace_non_alphanumeric(s: str, expected: str) -> None:
    """Test replace non alphanumeric."""
    assert _replace_non_alphanumeric_with_underscores(s) == expected


def test_rename_pydantic_model() -> None:
    """Test rename pydantic model."""

    class Foo(BaseModel):
        bar: str = Field(..., description="A bar")
        baz: str = Field(..., description="A baz")

    Model = _rename_pydantic_model(Foo, "Bar")

    assert isinstance(Model, type)
    assert Model.__name__ == "Bar"<|MERGE_RESOLUTION|>--- conflicted
+++ resolved
@@ -21,16 +21,13 @@
 from pytest_mock import MockerFixture
 
 from langserve.client import RemoteRunnable
-<<<<<<< HEAD
 from langserve.server import (
     _rename_pydantic_model,
     _replace_non_alphanumeric_with_underscores,
     add_routes,
 )
-=======
 from langserve.lzstring import LZString
 from langserve.server import add_routes
->>>>>>> 32d4ad89
 from tests.unit_tests.utils import FakeListLLM
 
 try:
