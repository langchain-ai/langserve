--- conflicted
+++ resolved
@@ -4,7 +4,7 @@
 
 import ShareIcon from "./assets/ShareIcon.svg?react";
 
-import { useConfigSchema, useInputSchema } from "./useSchemas";
+import { useConfigSchema, useFeedback, useInputSchema } from "./useSchemas";
 import { useStreamLog } from "./useStreamLog";
 import { AppCallbackContext, useAppStreamCallbacks } from "./useStreamCallback";
 import { JsonSchema } from "@jsonforms/core";
@@ -16,11 +16,8 @@
 import { SubmitButton } from "./components/SubmitButton";
 import { useDebounce } from "use-debounce";
 import { cn } from "./utils/cn";
-<<<<<<< HEAD
 import { CorrectnessFeedback } from "./components/feedback/CorrectnessFeedback";
-=======
 import { getStateFromUrl } from "./utils/url";
->>>>>>> af904f5f
 
 function InputPlayground(props: {
   configSchema: { schema: JsonSchema; defaults: unknown };
@@ -113,6 +110,8 @@
     errors: [],
     defaults: true,
   });
+
+  const feedback = useFeedback();
 
   // input schema is derived from config data
   const [debouncedConfigData, debounceState] = useDebounce(
@@ -165,39 +164,22 @@
                     <h2 className="text-xl font-semibold">Output</h2>
                     <div className="p-4 border border-divider-700 flex flex-col gap-3 rounded-2xl bg-background text-lg whitespace-pre-wrap break-words">
                       <StreamOutput streamed={latest.streamed_output} />
+
+                      {feedback.data && latest.id ? (
+                        <div className="absolute right-4 top-4 flex items-center gap-2 transition-opacity opacity-0 focus-within:opacity-100 group-hover:opacity-100">
+                          <CorrectnessFeedback
+                            key={latest.id}
+                            runId={latest.id}
+                          />
+                        </div>
+                      ) : null}
                     </div>
-                    <IntermediateSteps latest={latest} />
+                    <IntermediateSteps
+                      latest={latest}
+                      feedbackEnabled={!!feedback.data}
+                    />
                   </div>
                 )}
-<<<<<<< HEAD
-              </div>
-
-              {latest && (
-                <div className="flex flex-col gap-3">
-                  <h2 className="text-xl font-semibold">Output</h2>
-                  <div className="p-4 border border-divider-700 flex flex-col gap-3 rounded-2xl bg-background text-lg whitespace-pre-wrap break-words relative group">
-                    <StreamOutput streamed={latest.streamed_output} />
-
-                    {schemas.feedbackEnabled && latest.id ? (
-                      <div className="absolute right-4 top-4 flex items-center gap-2 transition-opacity opacity-0 focus-within:opacity-100 group-hover:opacity-100">
-                        <CorrectnessFeedback key={latest.id} runId={latest.id} />
-                      </div>
-                    ) : null}
-                  </div>
-                  <IntermediateSteps
-                    feedbackEnabled={!!schemas.feedbackEnabled}
-                    latest={latest}
-                  />
-                </div>
-              )}
-            </div>
-          )}
-
-          <div className="flex-grow md:hidden" />
-
-          <div className="gap-4 grid grid-cols-2 sticky -mx-4 px-4 py-4 bottom-0 bg-background md:static md:bg-transparent">
-            <div className="md:hidden absolute inset-x-0 bottom-full h-5 bg-gradient-to-t from-black/5 to-black/0" />
-=======
               </InputPlayground>
             ) : null}
           </>
@@ -206,7 +188,6 @@
     </AppCallbackContext.Provider>
   );
 }
->>>>>>> af904f5f
 
 function Playground() {
   const configSchema = useConfigSchema();
