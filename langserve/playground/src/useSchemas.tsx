import { resolveApiUrl } from "./utils/url";
import { simplifySchema } from "./utils/simplifySchema";
import { JsonSchema } from "@jsonforms/core";
import { compressToEncodedURIComponent } from "lz-string";

import useSWR from "swr";
import defaults from "./utils/defaults";

declare global {
  interface Window {
    // eslint-disable-next-line @typescript-eslint/no-explicit-any
    CONFIG_SCHEMA?: any;
    // eslint-disable-next-line @typescript-eslint/no-explicit-any
    INPUT_SCHEMA?: any;
    // eslint-disable-next-line @typescript-eslint/no-explicit-any
    FEEDBACK_ENABLED?: any;
  }
}

<<<<<<< HEAD
export function useSchemas(
  configData: Pick<JsonFormsCore, "data" | "errors"> & { defaults: boolean }
) {
  const [schemas, setSchemas] = useState<{
    // eslint-disable-next-line @typescript-eslint/no-explicit-any
    config: null | any;
    // eslint-disable-next-line @typescript-eslint/no-explicit-any
    input: null | any;

    feedbackEnabled: null | boolean;
  }>({
    config: null,
    input: null,
    feedbackEnabled: null,
  });

  useEffect(() => {
    async function save() {
      if (import.meta.env.DEV) {
        const [config, input, feedbackEnabled] = await Promise.all([
          fetch(resolveApiUrl("/config_schema"))
            .then((r) => r.json())
            .then(simplifySchema),
          fetch(resolveApiUrl("/input_schema"))
            .then((r) => r.json())
            .then(simplifySchema),
          fetch(resolveApiUrl("/feedback"), { method: "HEAD" }).then((a) =>
            a.ok ? "1" : "0"
          ),
        ]);
        setSchemas({ config, input, feedbackEnabled: feedbackEnabled === "1" });
      } else {
        setSchemas({
          config: window.CONFIG_SCHEMA
            ? await simplifySchema(window.CONFIG_SCHEMA)
            : null,
          input: window.INPUT_SCHEMA
            ? await simplifySchema(window.INPUT_SCHEMA)
            : null,
          feedbackEnabled: window.FEEDBACK_ENABLED === "1",
        });
      }
=======
export function useConfigSchema() {
  return useSWR(["/config_schema"], async () => {
    let schema: JsonSchema | null = null;
    if (!import.meta.env.DEV && window.CONFIG_SCHEMA) {
      schema = await simplifySchema(window.CONFIG_SCHEMA);
    } else {
      const response = await fetch(resolveApiUrl(`/config_schema`));
      if (!response.ok) throw new Error(await response.text());

      const json = await response.json();
      schema = await simplifySchema(json);
>>>>>>> af904f5f
    }

    if (schema == null) return null;
    return {
      schema,
      defaults: defaults(schema),
    };
  });
}

export function useInputSchema(configData?: unknown) {
  return useSWR(
    ["/input_schema", configData],
    async ([, configData]) => {
      // TODO: this won't work if we're already seeing a prefixed URL
      const prefix = configData
        ? `/c/${compressToEncodedURIComponent(JSON.stringify(configData))}`
        : "";

      let schema: JsonSchema | null = null;

      if (!prefix && !import.meta.env.DEV && window.INPUT_SCHEMA) {
        schema = await simplifySchema(window.INPUT_SCHEMA);
      } else {
        const response = await fetch(resolveApiUrl(`${prefix}/input_schema`));
        if (!response.ok) throw new Error(await response.text());

        const json = await response.json();
        schema = await simplifySchema(json);
      }

      if (schema == null) return null;
      return {
        schema,
        defaults: defaults(schema),
      };
    },
    { keepPreviousData: true }
  );
}<|MERGE_RESOLUTION|>--- conflicted
+++ resolved
@@ -17,50 +17,19 @@
   }
 }
 
-<<<<<<< HEAD
-export function useSchemas(
-  configData: Pick<JsonFormsCore, "data" | "errors"> & { defaults: boolean }
-) {
-  const [schemas, setSchemas] = useState<{
-    // eslint-disable-next-line @typescript-eslint/no-explicit-any
-    config: null | any;
-    // eslint-disable-next-line @typescript-eslint/no-explicit-any
-    input: null | any;
+export function useFeedback() {
+  return useSWR(["/feedback"], async () => {
+    if (!import.meta.env.DEV && window.FEEDBACK_ENABLED) {
+      return window.FEEDBACK_ENABLED === "1";
+    }
 
-    feedbackEnabled: null | boolean;
-  }>({
-    config: null,
-    input: null,
-    feedbackEnabled: null,
+    const response = await fetch(resolveApiUrl("/feedback"), {
+      method: "HEAD",
+    });
+    return response.ok;
   });
+}
 
-  useEffect(() => {
-    async function save() {
-      if (import.meta.env.DEV) {
-        const [config, input, feedbackEnabled] = await Promise.all([
-          fetch(resolveApiUrl("/config_schema"))
-            .then((r) => r.json())
-            .then(simplifySchema),
-          fetch(resolveApiUrl("/input_schema"))
-            .then((r) => r.json())
-            .then(simplifySchema),
-          fetch(resolveApiUrl("/feedback"), { method: "HEAD" }).then((a) =>
-            a.ok ? "1" : "0"
-          ),
-        ]);
-        setSchemas({ config, input, feedbackEnabled: feedbackEnabled === "1" });
-      } else {
-        setSchemas({
-          config: window.CONFIG_SCHEMA
-            ? await simplifySchema(window.CONFIG_SCHEMA)
-            : null,
-          input: window.INPUT_SCHEMA
-            ? await simplifySchema(window.INPUT_SCHEMA)
-            : null,
-          feedbackEnabled: window.FEEDBACK_ENABLED === "1",
-        });
-      }
-=======
 export function useConfigSchema() {
   return useSWR(["/config_schema"], async () => {
     let schema: JsonSchema | null = null;
@@ -72,7 +41,6 @@
 
       const json = await response.json();
       schema = await simplifySchema(json);
->>>>>>> af904f5f
     }
 
     if (schema == null) return null;
