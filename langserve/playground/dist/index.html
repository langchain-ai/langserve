--- conflicted
+++ resolved
@@ -5,11 +5,7 @@
     <link rel="icon" href="/____LANGSERVE_BASE_URL/favicon.ico" />
     <meta name="viewport" content="width=device-width, initial-scale=1.0" />
     <title>Playground</title>
-<<<<<<< HEAD
-    <script type="module" crossorigin src="/____LANGSERVE_BASE_URL/assets/index-cb5835f3.js"></script>
-=======
-    <script type="module" crossorigin src="/____LANGSERVE_BASE_URL/assets/index-0ea7a041.js"></script>
->>>>>>> 44dc6932
+    <script type="module" crossorigin src="/____LANGSERVE_BASE_URL/assets/index-d732a22e.js"></script>
     <link rel="stylesheet" href="/____LANGSERVE_BASE_URL/assets/index-da983f33.css">
   </head>
   <body>
