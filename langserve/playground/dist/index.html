--- conflicted
+++ resolved
@@ -5,13 +5,8 @@
     <link rel="icon" href="/____LANGSERVE_BASE_URL/favicon.ico" />
     <meta name="viewport" content="width=device-width, initial-scale=1.0" />
     <title>Playground</title>
-<<<<<<< HEAD
-    <script type="module" crossorigin src="/____LANGSERVE_BASE_URL/assets/index-32c8d712.js"></script>
-    <link rel="stylesheet" href="/____LANGSERVE_BASE_URL/assets/index-c6cde0dd.css">
-=======
-    <script type="module" crossorigin src="/____LANGSERVE_BASE_URL/assets/index-65de8f9b.js"></script>
-    <link rel="stylesheet" href="/____LANGSERVE_BASE_URL/assets/index-8968db79.css">
->>>>>>> af904f5f
+    <script type="module" crossorigin src="/____LANGSERVE_BASE_URL/assets/index-ce120de1.js"></script>
+    <link rel="stylesheet" href="/____LANGSERVE_BASE_URL/assets/index-52e8ab2f.css">
   </head>
   <body>
     <div id="root"></div>
@@ -19,6 +14,7 @@
       try {
         window.CONFIG_SCHEMA = ____LANGSERVE_CONFIG_SCHEMA;
         window.INPUT_SCHEMA = ____LANGSERVE_INPUT_SCHEMA;
+        window.FEEDBACK_ENABLED = ____LANGSERVE_FEEDBACK_ENABLED;
       } catch (error) {
         // pass
       }
