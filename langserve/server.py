--- conflicted
+++ resolved
@@ -508,19 +508,9 @@
     @app.get(f"{namespace}/output_schema")
     async def output_schema(config_hash: str = "") -> Any:
         """Return the output schema of the runnable."""
-<<<<<<< HEAD
-        return (
-            runnable.with_config(
-                _unpack_config(config_hash, keys=config_keys, model=ConfigPayload)
-            ).output_schema.schema()
-            if output_type == "auto"
-            else output_type_.schema()
-        )
-=======
         return runnable.with_config(
             _unpack_config(config_hash, keys=config_keys, model=ConfigPayload)
         ).output_schema.schema()
->>>>>>> 3027ecab
 
     @app.get(namespace + "/c/{config_hash}/config_schema", tags=["config"])
     @app.get(f"{namespace}/config_schema")
@@ -532,8 +522,6 @@
             )
             .config_schema(include=config_keys)
             .schema()
-<<<<<<< HEAD
-=======
         )
 
     @app.get(
@@ -556,5 +544,4 @@
             config_keys,
             f"{namespace}/playground",
             file_path,
->>>>>>> 3027ecab
         )