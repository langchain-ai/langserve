"""FastAPI integration for langchain runnables.

This code contains integration for langchain runnables with FastAPI.

The main entry point is the `add_routes` function which adds the routes to an existing
FastAPI app or APIRouter.
"""
import contextlib
import json
import re
import weakref
from inspect import isclass
from typing import (
    Any,
    AsyncIterator,
    Callable,
    Dict,
    Generator,
    Literal,
    Mapping,
    Optional,
    Sequence,
    Tuple,
    Type,
    Union,
)

from fastapi import HTTPException, Request, Response
from fastapi.encoders import jsonable_encoder
from fastapi.exceptions import RequestValidationError
from fastapi.responses import JSONResponse
from langchain.callbacks.tracers.log_stream import RunLogPatch
from langchain.load.serializable import Serializable
from langchain.schema.runnable import Runnable, RunnableConfig
from langchain.schema.runnable.config import get_config_list, merge_configs
from langsmith import client as ls_client
from langsmith.utils import LangSmithNotFoundError, tracing_is_enabled
from typing_extensions import Annotated

try:
    from pydantic.v1 import BaseModel, Field, ValidationError, create_model
except ImportError:
    from pydantic import BaseModel, Field, ValidationError, create_model

from langserve.callbacks import AsyncEventAggregatorCallback, CallbackEventDict
from langserve.lzstring import LZString
from langserve.playground import serve_playground
from langserve.pydantic_v1 import _PYDANTIC_MAJOR_VERSION
from langserve.schema import (
    BatchResponseMetadata,
    CustomUserType,
    Feedback,
    FeedbackCreateRequest,
    SingletonResponseMetadata,
)
from langserve.serialization import WellKnownLCSerializer
from langserve.validation import (
    BatchBaseResponse,
    BatchRequestShallowValidator,
    InvokeBaseResponse,
    InvokeRequestShallowValidator,
    StreamLogParameters,
    create_batch_request_model,
    create_batch_response_model,
    create_invoke_request_model,
    create_invoke_response_model,
    create_stream_log_request_model,
    create_stream_request_model,
)
from langserve.version import __version__

try:
    from fastapi import APIRouter, FastAPI
except ImportError:
    # [server] extra not installed
    APIRouter = FastAPI = Any

# A function that that takes a config and a raw request
# and updates the config based on the request.
PerRequestConfigModifier = Callable[[Dict[str, Any], Request], Dict[str, Any]]


def _config_from_hash(config_hash: str) -> Dict[str, Any]:
    try:
        if not config_hash:
            return {}

        uncompressed = LZString.decompressFromEncodedURIComponent(config_hash)
        parsed = json.loads(uncompressed)
        if isinstance(parsed, dict):
            return parsed
        else:
            raise HTTPException(400, "Invalid config hash")
    except Exception:
        raise HTTPException(400, "Invalid config hash")


def _unpack_request_config(
    *configs: Union[BaseModel, Mapping, str],
    config_keys: Sequence[str],
    model: Type[BaseModel],
    request: Request,
    per_req_config_modifier: Optional[PerRequestConfigModifier],
) -> Dict[str, Any]:
    """Merge configs, and project the given keys from the merged dict."""
    config_dicts = []
    for config in configs:
        if isinstance(config, str):
            config_dicts.append(model(**_config_from_hash(config)).dict())
        elif isinstance(config, BaseModel):
            config_dicts.append(config.dict())
        elif isinstance(config, Mapping):
            config_dicts.append(model(**config).dict())
        else:
            raise TypeError(f"Expected a string, dict or BaseModel got {type(config)}")
    config = merge_configs(*config_dicts)
    if "configurable" in config and config["configurable"]:
        if "configurable" not in config_keys:
            raise HTTPException(
                422,
                "The config field `configurable` has been disallowed by the server. "
                "This can be modified server side by adding `configurable` to the list "
                "of `config_keys` argument in `add_routes`",
            )
    projected_config = {k: config[k] for k in config_keys if k in config}
    return (
        per_req_config_modifier(projected_config, request)
        if per_req_config_modifier
        else projected_config
    )


def _unpack_input(validated_model: BaseModel) -> Any:
    """Unpack the decoded input from the validated model."""
    if hasattr(validated_model, "__root__"):
        model = validated_model.__root__
    else:
        model = validated_model

    if isinstance(model, BaseModel) and not isinstance(
        model, (Serializable, CustomUserType)
    ):
        # If the model is a pydantic model, but not a Serializable, then
        # it was created by the server as part of validation and isn't expected
        # to be accepted by the runnables as input as a pydantic model,
        # instead we need to convert it into a corresponding python dict.
        # This logic should be applied recursively to nested models.
        return {
            fieldname: _unpack_input(getattr(model, fieldname))
            for fieldname in model.__fields__.keys()
        }

    return model


def _rename_pydantic_model(model: Type[BaseModel], prefix: str) -> Type[BaseModel]:
    """Rename the given pydantic model to the given name."""
    return create_model(
        prefix + model.__name__,
        __config__=model.__config__,
        **{
            fieldname: (
                _rename_pydantic_model(field.annotation, prefix)
                if isclass(field.annotation) and issubclass(field.annotation, BaseModel)
                else field.annotation,
                Field(
                    field.default,
                    title=fieldname,
                    description=field.field_info.description,
                ),
            )
            for fieldname, field in model.__fields__.items()
        },
    )


# This is a global registry of models to avoid creating the same model
# multiple times.
# Duplicated model names break fastapi's openapi generation.
_MODEL_REGISTRY = {}
_SEEN_NAMES = set()


def _replace_non_alphanumeric_with_underscores(s: str) -> str:
    """Replace non-alphanumeric characters with underscores."""
    return re.sub(r"[^a-zA-Z0-9]", "_", s)


def _resolve_model(
    type_: Union[Type, BaseModel], default_name: str, namespace: str
) -> Type[BaseModel]:
    """Resolve the input type to a BaseModel."""
    if isclass(type_) and issubclass(type_, BaseModel):
        model = type_
    else:
        model = create_model(default_name, __root__=(type_, ...))

    hash_ = model.schema_json()

    if model.__name__ in _SEEN_NAMES and hash_ not in _MODEL_REGISTRY:
        # If the model name has been seen before, but the model itself is different
        # generate a new name for the model.
        model_to_use = _rename_pydantic_model(model, namespace)
        hash_ = model_to_use.schema_json()
    else:
        model_to_use = model

    if hash_ not in _MODEL_REGISTRY:
        _SEEN_NAMES.add(model_to_use.__name__)
        _MODEL_REGISTRY[hash_] = model_to_use

    return _MODEL_REGISTRY[hash_]


def _add_namespace_to_model(namespace: str, model: Type[BaseModel]) -> Type[BaseModel]:
    """Prefix the name of the given model with the given namespace.

    Code is used to help avoid name collisions when hosting multiple runnables
    that may use the same underlying models.

    Args:
        namespace: The namespace to use for the model.
        model: The model to create a unique name for.

    Returns:
        A new model with name prepended with the given namespace.
    """
    model_with_unique_name = _rename_pydantic_model(model, namespace)
    model_with_unique_name.update_forward_refs()
    return model_with_unique_name


def _add_tracing_info_to_metadata(config: Dict[str, Any], request: Request) -> None:
    """Add information useful for tracing and debugging purposes.

    Args:
        config: The config to expand with tracing information.
        request: The request to use for expanding the metadata.
    """

    metadata = config["metadata"] if "metadata" in config else {}

    info = {
        "__useragent": request.headers.get("user-agent"),
        "__langserve_version": __version__,
    }
    metadata.update(info)
    config["metadata"] = metadata


def _scrub_exceptions_in_event(event: CallbackEventDict) -> CallbackEventDict:
    """Scrub exceptions and change to a serializable format."""
    type_ = event["type"]
    # Check if the event type is one that could contain an error key
    # for example, on_chain_error, on_tool_error, etc.
    if "error" not in type_:
        return event

    # This is not scrubbing -- it's doing serialization
    if "error" not in event:  # if there is an error key, scrub it
        return event

    if isinstance(event["error"], BaseException):
        event.copy()
        event["error"] = {"status_code": 500, "message": "Internal Server Error"}
        return event

    raise AssertionError(f"Expected an exception got {type(event['error'])}")


_APP_SEEN = weakref.WeakSet()
_APP_TO_PATHS = weakref.WeakKeyDictionary()


def _setup_global_app_handlers(app: Union[FastAPI, APIRouter]) -> None:
    @app.on_event("startup")
    async def startup_event():
<<<<<<< HEAD
        # ruff: noqa: E501
        LANGSERVE = r"""
=======
        LANGSERVE = """
>>>>>>> 38b93564
 __          ___      .__   __.   _______      _______. _______ .______     ____    ____  _______ 
|  |        /   \     |  \ |  |  /  _____|    /       ||   ____||   _  \    \   \  /   / |   ____|
|  |       /  ^  \    |   \|  | |  |  __     |   (----`|  |__   |  |_)  |    \   \/   /  |  |__   
|  |      /  /_\  \   |  . `  | |  | |_ |     \   \    |   __|  |      /      \      /   |   __|  
|  `----./  _____  \  |  |\   | |  |__| | .----)   |   |  |____ |  |\  \----.  \    /    |  |____ 
|_______/__/     \__\ |__| \__|  \______| |_______/    |_______|| _| `._____|   \__/     |_______|
"""  # noqa: E501

        def green(text: str) -> str:
            """Return the given text in green."""
            return "\x1b[1;32;40m" + text + "\x1b[0m"

        def orange(text: str) -> str:
            """Return the given text in orange."""
            return "\x1b[1;31;40m" + text + "\x1b[0m"

        paths = _APP_TO_PATHS[app]
        print(LANGSERVE)
        for path in paths:
            print(
                f'{green("LANGSERVE:")} Playground for chain "{path or ""}/" is '
                f'live at:'
            )
            print(f'{green("LANGSERVE:")}  │')
            print(f'{green("LANGSERVE:")}  └──> {path}/playground/')
            print(f'{green("LANGSERVE:")}')
        print(f'{green("LANGSERVE:")} See all available routes at {app.docs_url}/')

        if _PYDANTIC_MAJOR_VERSION == 2:
            print()
            print(f'{orange("OpenAPI Docs:")}: ', end="")
            print(
                "Running with pydantic >= 2: OpenAPI docs for "
                "invoke/batch/stream/stream_log` endpoints will not be "
                "generated; but, API endpoints and playground will not be affected."
            )
        print()


def _register_path_for_app(app: Union[FastAPI, APIRouter], path: str) -> None:
    """Register a path when its added to app. Raise if path already seen."""
    if app in _APP_TO_PATHS:
        seen_paths = _APP_TO_PATHS.get(app)
        if path in seen_paths:
            raise ValueError(
                f"A runnable already exists at path: {path}. If adding "
                f"multiple runnables make sure they have different paths."
            )
        seen_paths.add(path)
    else:
        _setup_global_app_handlers(app)
        _APP_TO_PATHS[app] = {path}


@contextlib.contextmanager
def _with_validation_error_translation() -> Generator[None, None, None]:
    """Context manager to translate validation errors to request validation errors.

    This makes sure that validation errors are surfaced as client side errors.
    """
    try:
        yield
    except ValidationError as e:
        raise RequestValidationError(e.errors(), body=e.model)


def _get_base_run_id_as_str(
    event_aggregator: AsyncEventAggregatorCallback,
) -> Optional[str]:
    """
    Uses `event_aggregator` to determine the base run ID for a given run. Returns
    the run_id as a string, or None if it does not exist.
    """
    # The first run in the callback_events list corresponds to the
    # overall trace for request
    if event_aggregator.callback_events and event_aggregator.callback_events[0].get(
        "run_id"
    ):
        return str(event_aggregator.callback_events[0].get("run_id"))
    else:
        raise AssertionError("No run_id found for the given run")


def _json_encode_response(model: BaseModel) -> JSONResponse:
    """Return a JSONResponse with the given content.

    We're doing the encoding manually here as a workaround to fastapi
    not supporting models from pydantic v1 when pydantic
    v2 is imported.

    Args:
        obj: The object to encode; either an invoke response or a batch response.

    Returns:
        A JSONResponse with the given content.
    """
    obj = jsonable_encoder(model)

    if isinstance(model, InvokeBaseResponse):
        # Invoke Response
        # Collapse '__root__' from output field if it exists. This is done
        # automatically by fastapi when annotating request and response with
        # We need to do this manually since we're using vanilla JSONResponse
        if isinstance(obj["output"], dict) and "__root__" in obj["output"]:
            obj["output"] = obj["output"]["__root__"]

        if "callback_events" in obj:
            for idx, callback_event in enumerate(obj["callback_events"]):
                if isinstance(callback_event, dict) and "__root__" in callback_event:
                    obj["callback_events"][idx] = callback_event["__root__"]
    elif isinstance(model, BatchBaseResponse):
        if not isinstance(obj["output"], list):
            raise AssertionError("Expected output to be a list")

        # Collapse '__root__' from output field if it exists. This is done
        # automatically by fastapi when annotating request and response with
        # We need to do this manually since we're using vanilla JSONResponse
        outputs = obj["output"]
        for idx, output in enumerate(outputs):
            if isinstance(output, dict) and "__root__" in output:
                outputs[idx] = output["__root__"]

        if "callback_events" in obj:
            if not isinstance(obj["callback_events"], list):
                raise AssertionError("Expected callback_events to be a list")

            for callback_events in obj["callback_events"]:
                for idx, callback_event in enumerate(callback_events):
                    if (
                        isinstance(callback_event, dict)
                        and "__root__" in callback_event
                    ):
                        callback_events[idx] = callback_event["__root__"]
    else:
        raise AssertionError(
            f"Expected a InvokeBaseResponse or BatchBaseResponse got: {type(model)}"
        )

    return JSONResponse(content=obj)


# PUBLIC API


def add_routes(
    app: Union[FastAPI, APIRouter],
    runnable: Runnable,
    *,
    path: str = "",
    input_type: Union[Type, Literal["auto"], BaseModel] = "auto",
    output_type: Union[Type, Literal["auto"], BaseModel] = "auto",
    config_keys: Sequence[str] = ("configurable",),
    include_callback_events: bool = False,
    enable_feedback_endpoint: bool = False,
    per_req_config_modifier: Optional[PerRequestConfigModifier] = None,
) -> None:
    """Register the routes on the given FastAPI app or APIRouter.


    The following routes are added per runnable under the specified `path`:

    * /invoke - for invoking a runnable with a single input
    * /batch - for invoking a runnable with multiple inputs
    * /stream - for streaming the output of a runnable
    * /stream_log - for streaming intermediate outputs for a runnable
    * /input_schema - for returning the input schema of the runnable
    * /output_schema - for returning the output schema of the runnable
    * /config_schema - for returning the config schema of the runnable

    Args:
        app: The FastAPI app or APIRouter to which routes should be added.
        runnable: The runnable to wrap, must not be stateful.
        path: A path to prepend to all routes.
        input_type: type to use for input validation.
            Default is "auto" which will use the InputType of the runnable.
            User is free to provide a custom type annotation.
            Favor using runnable.with_types(input_type=..., output_type=...) instead.
            This parameter may get deprecated!
        output_type: type to use for output validation.
            Default is "auto" which will use the OutputType of the runnable.
            User is free to provide a custom type annotation.
            Favor using runnable.with_types(input_type=..., output_type=...) instead.
            This parameter may get deprecated!
        config_keys: list of config keys that will be accepted, by default
            will accept `configurable` key in the config. Will only be used
            if the runnable is configurable.
        include_callback_events: Whether to include callback events in the response.
            If true, the client will be able to show trace information
            including events that occurred on the server side.
            Be sure not to include any sensitive information in the callback events.
        enable_feedback_endpoint: Whether to enable an endpoint for logging feedback
            to LangSmith. Enabled by default. If this flag is disabled or LangSmith
            tracing is not enabled for the runnable, then 400 errors will be thrown
            when accessing the feedback endpoint
        per_req_config_modifier: optional function that can be used to update the
            RunnableConfig for a given run based on the raw request. This is useful,
            for example, if the user wants to pass in a header containing credentials
            to a runnable. The RunnableConfig is presented in its dictionary form.
            Note that only keys in `config_keys` will be modifiable by this function.
    """
    try:
        from sse_starlette import EventSourceResponse
    except ImportError:
        raise ImportError(
            "sse_starlette must be installed to implement the stream and "
            "stream_log endpoints. "
            "Use `pip install sse_starlette` to install."
        )

    if isinstance(app, FastAPI):  # type: ignore
        # Cannot do this checking logic for a router since
        # API routers are not hashable
        _register_path_for_app(app, path)
    well_known_lc_serializer = WellKnownLCSerializer()

    if path and not path.startswith("/"):
        raise ValueError(
            f"Got an invalid path: {path}. "
            f"If specifying path please start it with a `/`"
        )

    namespace = path or ""

    model_namespace = _replace_non_alphanumeric_with_underscores(path.strip("/"))

    route_tags = [path.strip("/")] if path else None
    route_tags_with_config = [f"{path.strip('/')}/config"] if path else ["config"]

    # Please do not change the naming on ls_client. It is used with mocking
    # in our unit tests for langsmith integrations.
    langsmith_client = (
        ls_client.Client()
        if tracing_is_enabled() and enable_feedback_endpoint
        else None
    )

    def _route_name(name: str) -> str:
        """Return the route name with the given name."""
        return f"{path.strip('/')} {name}" if path else name

    def _route_name_with_config(name: str) -> str:
        """Return the route name with the given name."""
        return (
            f"{path.strip('/')} {name} with config" if path else f"{name} with config"
        )

    if hasattr(app, "openapi_tags") and (path or (app not in _APP_SEEN)):
        if not path:
            _APP_SEEN.add(app)
        app.openapi_tags = [
            *(getattr(app, "openapi_tags", []) or []),
            {
                "name": route_tags[0] if route_tags else "default",
            },
            {
                "name": route_tags_with_config[0],
                "description": (
                    "Endpoints with a default configuration "
                    "set by `config_hash` path parameter."
                ),
            },
        ]

    with_types = {}

    if input_type != "auto":
        with_types["input_type"] = input_type
    if output_type != "auto":
        with_types["output_type"] = output_type

    if with_types:
        runnable = runnable.with_types(**with_types)

    input_type_ = _resolve_model(runnable.get_input_schema(), "Input", model_namespace)

    output_type_ = _resolve_model(
        runnable.get_output_schema(),
        "Output",
        model_namespace,
    )

    ConfigPayload = _add_namespace_to_model(
        model_namespace, runnable.config_schema(include=config_keys)
    )

    InvokeRequest = create_invoke_request_model(
        model_namespace, input_type_, ConfigPayload
    )
    BatchRequest = create_batch_request_model(
        model_namespace, input_type_, ConfigPayload
    )
    StreamRequest = create_stream_request_model(
        model_namespace, input_type_, ConfigPayload
    )
    StreamLogRequest = create_stream_log_request_model(
        model_namespace, input_type_, ConfigPayload
    )
    # Generate the response models
    InvokeResponse = create_invoke_response_model(model_namespace, output_type_)
    BatchResponse = create_batch_response_model(model_namespace, output_type_)

    async def _get_config_and_input(
        request: Request, config_hash: str
    ) -> Tuple[RunnableConfig, Any]:
        """Extract the config and input from the request, validating the request."""
        try:
            body = await request.json()
        except json.JSONDecodeError:
            raise RequestValidationError(errors=["Invalid JSON body"])
        try:
            body = InvokeRequestShallowValidator.validate(body)

            # Merge the config from the path with the config from the body.
            config = _unpack_request_config(
                config_hash,
                body.config,
                config_keys=config_keys,
                model=ConfigPayload,
                request=request,
                per_req_config_modifier=per_req_config_modifier,
            )
            # Unpack the input dynamically using the input schema of the runnable.
            # This takes into account changes in the input type when
            # using configuration.
            schema = runnable.with_config(config).input_schema
            input_ = schema.validate(body.input)
            return config, _unpack_input(input_)
        except ValidationError as e:
            raise RequestValidationError(e.errors(), body=body)

    @app.post(
        namespace + "/c/{config_hash}/invoke",
        include_in_schema=False,
    )
    @app.post(f"{namespace}/invoke", include_in_schema=False)
    async def invoke(
        request: Request,
        config_hash: str = "",
    ) -> Response:
        """Invoke the runnable with the given input and config."""
        # We do not use the InvokeRequest model here since configurable runnables
        # have dynamic schema -- so the validation below is a bit more involved.
        config, input_ = await _get_config_and_input(request, config_hash)

        event_aggregator = AsyncEventAggregatorCallback()
        _add_tracing_info_to_metadata(config, request)
        config["callbacks"] = [event_aggregator]
        output = await runnable.ainvoke(input_, config=config)

        if include_callback_events:
            callback_events = [
                _scrub_exceptions_in_event(event)
                for event in event_aggregator.callback_events
            ]
        else:
            callback_events = []

        return _json_encode_response(
            InvokeResponse(
                output=well_known_lc_serializer.dumpd(output),
                # Callbacks are scrubbed and exceptions are converted to
                # serializable format before returned in the response.
                callback_events=callback_events,
                metadata=SingletonResponseMetadata(
                    run_id=_get_base_run_id_as_str(event_aggregator)
                ),
            ),
        )

    @app.post(
        namespace + "/c/{config_hash}/batch",
        include_in_schema=False,
    )
    @app.post(f"{namespace}/batch", include_in_schema=False)
    async def batch(
        request: Request,
        config_hash: str = "",
    ) -> Response:
        """Invoke the runnable with the given inputs and config."""
        try:
            body = await request.json()
        except json.JSONDecodeError:
            raise RequestValidationError(errors=["Invalid JSON body"])

        with _with_validation_error_translation():
            body = BatchRequestShallowValidator.validate(body)
            config = body.config

            # First unpack the config
            if isinstance(config, list):
                if len(config) != len(body.inputs):
                    raise HTTPException(
                        422,
                        f"Number of configs ({len(config)}) must "
                        f"match number of inputs ({len(body.inputs)})",
                    )

                configs = [
                    _unpack_request_config(
                        config_hash,
                        config,
                        config_keys=config_keys,
                        model=ConfigPayload,
                        request=request,
                        per_req_config_modifier=per_req_config_modifier,
                    )
                    for config in config
                ]
            elif isinstance(config, dict):
                configs = _unpack_request_config(
                    config_hash,
                    config,
                    config_keys=config_keys,
                    model=ConfigPayload,
                    request=request,
                    per_req_config_modifier=per_req_config_modifier,
                )
            else:
                raise HTTPException(
                    422, "Value for 'config' key must be a dict or list if provided"
                )

        inputs_ = body.inputs

        # Make sure that the number of configs matches the number of inputs
        # Since we'll be adding callbacks to the configs.

        configs_ = [
            {k: v for k, v in config_.items() if k in config_keys}
            for config_ in get_config_list(configs, len(inputs_))
        ]

        inputs = [
            _unpack_input(runnable.with_config(config_).input_schema.validate(input_))
            for config_, input_ in zip(configs_, inputs_)
        ]

        # Update the configuration with callbacks
        aggregators = [AsyncEventAggregatorCallback() for _ in range(len(inputs))]

        for config_, aggregator in zip(configs_, aggregators):
            _add_tracing_info_to_metadata(config_, request)
            config_["callbacks"] = [aggregator]

        output = await runnable.abatch(inputs, config=configs_)

        if include_callback_events:
            callback_events = [
                # Scrub sensitive information and convert
                # exceptions to serializable format
                [
                    _scrub_exceptions_in_event(event)
                    for event in aggregator.callback_events
                ]
                for aggregator in aggregators
            ]
        else:
            callback_events = []

        obj = BatchResponse(
            output=well_known_lc_serializer.dumpd(output),
            callback_events=callback_events,
            metadata=BatchResponseMetadata(
                run_ids=[_get_base_run_id_as_str(agg) for agg in aggregators]
            ),
        )
        return _json_encode_response(obj)

    @app.post(namespace + "/c/{config_hash}/stream", include_in_schema=False)
    @app.post(f"{namespace}/stream", include_in_schema=False)
    async def stream(
        request: Request,
        config_hash: str = "",
    ) -> EventSourceResponse:
        """Invoke the runnable stream the output.

        See documentation for endpoint at the end of the file.
        It's attached to _stream_docs endpoint.
        """
        err_event = {}
        validation_exception: Optional[BaseException] = None
        try:
            config, input_ = await _get_config_and_input(request, config_hash)
        except BaseException as e:
            validation_exception = e
            if isinstance(e, RequestValidationError):
                err_event = {
                    "event": "error",
                    "data": json.dumps(
                        {"status_code": 422, "message": repr(e.errors())}
                    ),
                }
            else:
                err_event = {
                    "event": "error",
                    # Do not expose the error message to the client since
                    # the message may contain sensitive information.
                    "data": json.dumps(
                        {"status_code": 500, "message": "Internal Server Error"}
                    ),
                }

        async def _stream() -> AsyncIterator[dict]:
            """Stream the output of the runnable."""
            if validation_exception:
                yield err_event
                if isinstance(validation_exception, RequestValidationError):
                    return
                else:
                    raise AssertionError(
                        "Internal server error"
                    ) from validation_exception

            try:
                config_w_callbacks = config.copy()
                event_aggregator = AsyncEventAggregatorCallback()
                config_w_callbacks["callbacks"] = [event_aggregator]
                has_sent_metadata = False
                async for chunk in runnable.astream(
                    input_,
                    config=config_w_callbacks,
                ):
                    if not has_sent_metadata and event_aggregator.callback_events:
                        yield {
                            "event": "metadata",
                            "data": json.dumps(
                                {
                                    "run_id": _get_base_run_id_as_str(event_aggregator),
                                }
                            ),
                        }
                        has_sent_metadata = True

                    yield {
                        # EventSourceResponse expects a string for data
                        # so after serializing into bytes, we decode into utf-8
                        # to get a string.
                        "data": well_known_lc_serializer.dumps(chunk).decode("utf-8"),
                        "event": "data",
                    }
                yield {"event": "end"}
            except BaseException:
                yield {
                    "event": "error",
                    # Do not expose the error message to the client since
                    # the message may contain sensitive information.
                    # We'll add client side errors for validation as well.
                    "data": json.dumps(
                        {"status_code": 500, "message": "Internal Server Error"}
                    ),
                }
                raise

        return EventSourceResponse(_stream())

    @app.post(
        namespace + "/c/{config_hash}/stream_log",
        include_in_schema=False,
    )
    @app.post(
        f"{namespace}/stream_log",
        include_in_schema=False,
    )
    async def stream_log(
        request: Request,
        config_hash: str = "",
    ) -> EventSourceResponse:
        """Invoke the runnable stream_log the output.

        View documentation for endpoint at the end of the file.
        It's attached to _stream_log_docs endpoint.
        """
        err_event = {}
        validation_exception: Optional[BaseException] = None
        try:
            config, input_ = await _get_config_and_input(request, config_hash)
        except BaseException as e:
            validation_exception = e
            if isinstance(e, RequestValidationError):
                err_event = {
                    "event": "error",
                    "data": json.dumps(
                        {"status_code": 422, "message": repr(e.errors())}
                    ),
                }
            else:
                err_event = {
                    "event": "error",
                    # Do not expose the error message to the client since
                    # the message may contain sensitive information.
                    "data": json.dumps(
                        {"status_code": 500, "message": "Internal Server Error"}
                    ),
                }

        try:
            body = await request.json()
            with _with_validation_error_translation():
                stream_log_request = StreamLogParameters(**body)
        except json.JSONDecodeError:
            # Body as text
            validation_exception = RequestValidationError(errors=["Invalid JSON body"])
            err_event = {
                "event": "error",
                "data": json.dumps(
                    {"status_code": 422, "message": "Invalid JSON body"}
                ),
            }
        except RequestValidationError as e:
            validation_exception = e
            err_event = {
                "event": "error",
                "data": json.dumps({"status_code": 422, "message": repr(e.errors())}),
            }

        async def _stream_log() -> AsyncIterator[dict]:
            """Stream the output of the runnable."""
            if validation_exception:
                yield err_event
                if isinstance(validation_exception, RequestValidationError):
                    return
                else:
                    raise AssertionError(
                        "Internal server error"
                    ) from validation_exception

            try:
                async for chunk in runnable.astream_log(
                    input_,
                    config=config,
                    diff=True,
                    include_names=stream_log_request.include_names,
                    include_types=stream_log_request.include_types,
                    include_tags=stream_log_request.include_tags,
                    exclude_names=stream_log_request.exclude_names,
                    exclude_types=stream_log_request.exclude_types,
                    exclude_tags=stream_log_request.exclude_tags,
                ):
                    if not isinstance(chunk, RunLogPatch):
                        raise AssertionError(
                            f"Expected a RunLog instance got {type(chunk)}"
                        )
                    data = {
                        "ops": chunk.ops,
                    }

                    # Temporary adapter
                    yield {
                        # EventSourceResponse expects a string for data
                        # so after serializing into bytes, we decode into utf-8
                        # to get a string.
                        "data": well_known_lc_serializer.dumps(data).decode("utf-8"),
                        "event": "data",
                    }
                yield {"event": "end"}
            except BaseException:
                yield {
                    "event": "error",
                    # Do not expose the error message to the client since
                    # the message may contain sensitive information.
                    # We'll add client side errors for validation as well.
                    "data": json.dumps(
                        {"status_code": 500, "message": "Internal Server Error"}
                    ),
                }
                raise

        return EventSourceResponse(_stream_log())

    @app.get(
        namespace + "/c/{config_hash}/input_schema",
        tags=route_tags_with_config,
        name=_route_name_with_config("input_schema"),
    )
    @app.get(
        f"{namespace}/input_schema", tags=route_tags, name=_route_name("input_schema")
    )
    async def input_schema(request: Request, config_hash: str = "") -> Any:
        """Return the input schema of the runnable."""
        with _with_validation_error_translation():
            config = _unpack_request_config(
                config_hash,
                config_keys=config_keys,
                model=ConfigPayload,
                request=request,
                per_req_config_modifier=per_req_config_modifier,
            )

        return runnable.get_input_schema(config).schema()

    @app.get(
        namespace + "/c/{config_hash}/output_schema",
        tags=route_tags_with_config,
        name=_route_name_with_config("output_schema"),
    )
    @app.get(
        f"{namespace}/output_schema",
        tags=route_tags,
        name=_route_name("output_schema"),
    )
    async def output_schema(request: Request, config_hash: str = "") -> Any:
        """Return the output schema of the runnable."""
        with _with_validation_error_translation():
            config = _unpack_request_config(
                config_hash,
                config_keys=config_keys,
                model=ConfigPayload,
                request=request,
                per_req_config_modifier=per_req_config_modifier,
            )
        return runnable.get_output_schema(config).schema()

    @app.get(
        namespace + "/c/{config_hash}/config_schema",
        tags=route_tags_with_config,
        name=_route_name_with_config("config_schema"),
    )
    @app.get(
        f"{namespace}/config_schema", tags=route_tags, name=_route_name("config_schema")
    )
    async def config_schema(request: Request, config_hash: str = "") -> Any:
        """Return the config schema of the runnable."""
        with _with_validation_error_translation():
            config = _unpack_request_config(
                config_hash,
                config_keys=config_keys,
                model=ConfigPayload,
                request=request,
                per_req_config_modifier=per_req_config_modifier,
            )
        return runnable.with_config(config).config_schema(include=config_keys).schema()

    @app.get(
        namespace + "/c/{config_hash}/playground/{file_path:path}",
        include_in_schema=False,
    )
    @app.get(namespace + "/playground/{file_path:path}", include_in_schema=False)
    async def playground(
        file_path: str, request: Request, config_hash: str = ""
    ) -> Any:
        """Return the playground of the runnable."""
        with _with_validation_error_translation():
            config = _unpack_request_config(
                config_hash,
                config_keys=config_keys,
                model=ConfigPayload,
                request=request,
                per_req_config_modifier=per_req_config_modifier,
            )
        return await serve_playground(
            runnable.with_config(config),
            runnable.with_config(config).input_schema,
            config_keys,
            f"{namespace}/playground",
            file_path,
        )

    @app.post(namespace + "/feedback")
    async def feedback(feedback_create_req: FeedbackCreateRequest) -> Feedback:
        """
        Send feedback on an individual run to langsmith
        """

        if not tracing_is_enabled() or not enable_feedback_endpoint:
            raise HTTPException(
                400,
                "The feedback endpoint is only accessible when LangSmith is "
                + "enabled on your LangServe server.",
            )

        try:
            feedback_from_langsmith = langsmith_client.create_feedback(
                feedback_create_req.run_id,
                feedback_create_req.key,
                score=feedback_create_req.score,
                value=feedback_create_req.value,
                comment=feedback_create_req.comment,
                source_info={
                    "from_langserve": True,
                },
                # We execute eagerly, meaning we confirm the run exists in
                # LangSmith before returning a response to the user. This ensures
                # that clients of the UI know that the feedback was successfully
                # recorded before they receive a 200 response
                eager=True,
                # We lower the number of attempts to 3 to ensure we have time
                # to wait for a run to show up, but do not take forever in cases
                # of bad input
                stop_after_attempt=3,
            )
        except LangSmithNotFoundError:
            raise HTTPException(404, "No run with the given run_id exists")

        # We purposefully select out fields from langsmith so that we don't
        # fail validation if langsmith adds extra fields. We prefer this over
        # using "Extra.allow" in pydantic since syntax changes between pydantic
        # 1.x and 2.x for this functionality
        return Feedback(
            id=str(feedback_from_langsmith.id),
            run_id=str(feedback_from_langsmith.run_id),
            created_at=str(feedback_from_langsmith.created_at),
            modified_at=str(feedback_from_langsmith.modified_at),
            key=str(feedback_from_langsmith.key),
            score=feedback_from_langsmith.score,
            value=feedback_from_langsmith.value,
            comment=feedback_from_langsmith.comment,
        )

    #######################################
    # Documentation variants of end points.
    #######################################
    # At the moment, we only support pydantic 1.x for documentation
    if _PYDANTIC_MAJOR_VERSION == 1:

        @app.post(
            namespace + "/c/{config_hash}/invoke",
            response_model=InvokeResponse,
            tags=route_tags_with_config,
            name=_route_name_with_config("invoke"),
        )
        @app.post(
            f"{namespace}/invoke",
            response_model=InvokeResponse,
            tags=route_tags,
            name=_route_name("invoke"),
        )
        async def _invoke_docs(
            invoke_request: Annotated[InvokeRequest, InvokeRequest],
            config_hash: str = "",
        ) -> InvokeResponse:
            """Invoke the runnable with the given input and config."""
            raise AssertionError("This endpoint should not be reachable.")

        @app.post(
            namespace + "/c/{config_hash}/batch",
            response_model=BatchResponse,
            tags=route_tags_with_config,
            name=_route_name_with_config("batch"),
        )
        @app.post(
            f"{namespace}/batch",
            response_model=BatchResponse,
            tags=route_tags,
            name=_route_name("batch"),
        )
        async def _batch_docs(
            batch_request: Annotated[BatchRequest, BatchRequest],
            config_hash: str = "",
        ) -> BatchResponse:
            """Batch invoke the runnable with the given inputs and config."""
            raise AssertionError("This endpoint should not be reachable.")

        @app.post(
            namespace + "/c/{config_hash}/stream",
            include_in_schema=True,
            tags=route_tags_with_config,
            name=_route_name_with_config("stream"),
        )
        @app.post(
            f"{namespace}/stream",
            include_in_schema=True,
            tags=route_tags,
            name=_route_name("stream"),
        )
        async def _stream_docs(
            stream_request: Annotated[StreamRequest, StreamRequest],
            config_hash: str = "",
        ) -> EventSourceResponse:
            """Invoke the runnable stream the output.

            This endpoint allows to stream the output of the runnable.

            The endpoint uses a server sent event stream to stream the output.

            https://developer.mozilla.org/en-US/docs/Web/API/Server-sent_events

            Important: Set the "text/event-stream" media type for request headers if
                       not using an existing SDK.

            This endpoint uses two different types of events:

            * data - for streaming the output of the runnable

                {
                    "event": "data",
                    "data": {
                    ...
                    }
                }

            * error - for signaling an error in the stream, also ends the stream.

            {
                "event": "error",
                "data": {
                    "status_code": 500,
                    "message": "Internal Server Error"
                }
            }

            * end - for signaling the end of the stream.

                This helps the client to know when to stop listening for events and
                know that the streaming has ended successfully.

                {
                    "event": "end",
                }
            """
            raise AssertionError("This endpoint should not be reachable.")

        @app.post(
            namespace + "/c/{config_hash}/stream_log",
            include_in_schema=True,
            tags=route_tags_with_config,
            name=_route_name_with_config("stream_log"),
        )
        @app.post(
            f"{namespace}/stream_log",
            include_in_schema=True,
            tags=route_tags,
            name=_route_name("stream_log"),
        )
        async def _stream_log_docs(
            stream_log_request: Annotated[StreamLogRequest, StreamLogRequest],
            config_hash: str = "",
        ) -> EventSourceResponse:
            """Invoke the runnable stream_log the output.

            This endpoint allows to stream the output of the runnable, including
            the output of all intermediate steps.

            The endpoint uses a server sent event stream to stream the output.

            https://developer.mozilla.org/en-US/docs/Web/API/Server-sent_events

            Important: Set the "text/event-stream" media type for request headers if
                       not using an existing SDK.

            This endpoint uses two different types of events:

            * data - for streaming the output of the runnable

                {
                    "event": "data",
                    "data": {
                    ...
                    }
                }

            * error - for signaling an error in the stream, also ends the stream.

            {
                "event": "error",
                "data": {
                    "status_code": 500,
                    "message": "Internal Server Error"
                }
            }

            * end - for signaling the end of the stream.

                This helps the client to know when to stop listening for events and
                know that the streaming has ended successfully.

                {
                    "event": "end",
                }
            """
            raise AssertionError("This endpoint should not be reachable.")<|MERGE_RESOLUTION|>--- conflicted
+++ resolved
@@ -275,12 +275,7 @@
 def _setup_global_app_handlers(app: Union[FastAPI, APIRouter]) -> None:
     @app.on_event("startup")
     async def startup_event():
-<<<<<<< HEAD
-        # ruff: noqa: E501
         LANGSERVE = r"""
-=======
-        LANGSERVE = """
->>>>>>> 38b93564
  __          ___      .__   __.   _______      _______. _______ .______     ____    ____  _______ 
 |  |        /   \     |  \ |  |  /  _____|    /       ||   ____||   _  \    \   \  /   / |   ____|
 |  |       /  ^  \    |   \|  | |  |  __     |   (----`|  |__   |  |_)  |    \   \/   /  |  |__   
