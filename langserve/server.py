"""FastAPI integration for langchain runnables.

This code contains integration for langchain runnables with FastAPI.

The main entry point is the `add_routes` function which adds the routes to an existing
FastAPI app or APIRouter.
"""
from inspect import isclass
from typing import (
    Any,
    AsyncIterator,
    Dict,
    Literal,
    Mapping,
    Sequence,
    Type,
    Union,
)

from fastapi import Request
from langchain.callbacks.tracers.log_stream import RunLog, RunLogPatch
from langchain.load.serializable import Serializable
from langchain.schema.runnable import Runnable
from typing_extensions import Annotated

<<<<<<< HEAD
from langserve.schema import CallbackEvent
=======
from langserve.version import __version__
>>>>>>> 3819dfba

try:
    from pydantic.v1 import BaseModel, create_model
except ImportError:
    from pydantic import BaseModel, Field, create_model

from langserve.serialization import simple_dumpd, simple_dumps
from langserve.validation import (
    create_batch_request_model,
    create_batch_response_model,
    create_invoke_request_model,
    create_invoke_response_model,
    create_stream_log_request_model,
    create_stream_request_model,
)

try:
    from fastapi import APIRouter, FastAPI
except ImportError:
    # [server] extra not installed
    APIRouter = FastAPI = Any


def _unpack_config(d: Union[BaseModel, Mapping], keys: Sequence[str]) -> Dict[str, Any]:
    """Project the given keys from the given dict."""
    _d = d.dict() if isinstance(d, BaseModel) else d
    return {k: _d[k] for k in keys if k in _d}


<<<<<<< HEAD
class InvokeResponse(BaseModel):
    """Response from invoking a runnable.

    A container is used to allow adding additional fields in the future.
    """

    output: Any
    """The output of the runnable.

    An object that can be serialized to JSON using LangChain serialization.
    """

    callback_events: List[CallbackEvent]


class BatchResponse(BaseModel):
    """Response from batch invoking runnables.

    A container is used to allow adding additional fields in the future.
    """

    output: List[Any]
    """The output of the runnable.

    An object that can be serialized to JSON using LangChain serialization.
    """


=======
>>>>>>> 3819dfba
def _unpack_input(validated_model: BaseModel) -> Any:
    """Unpack the decoded input from the validated model."""
    if hasattr(validated_model, "__root__"):
        model = validated_model.__root__
    else:
        model = validated_model

    if isinstance(model, BaseModel) and not isinstance(model, Serializable):
        # If the model is a pydantic model, but not a Serializable, then
        # it was created by the server as part of validation and isn't expected
        # to be accepted by the runnables as input as a pydantic model,
        # instead we need to convert it into a corresponding python dict.
        return model.dict()

    return model


# This is a global registry of models to avoid creating the same model
# multiple times.
# Duplicated model names break fastapi's openapi generation.
_MODEL_REGISTRY = {}


def _resolve_model(type_: Union[Type, BaseModel], default_name: str) -> Type[BaseModel]:
    """Resolve the input type to a BaseModel."""
    if isclass(type_) and issubclass(type_, BaseModel):
        model = type_
    else:
        model = create_model(default_name, __root__=(type_, ...))

    hash_ = model.schema_json()

    if hash_ not in _MODEL_REGISTRY:
        _MODEL_REGISTRY[hash_] = model

    return _MODEL_REGISTRY[hash_]


def _add_namespace_to_model(namespace: str, model: Type[BaseModel]) -> Type[BaseModel]:
    """Prefix the name of the given model with the given namespace.

    Code is used to help avoid name collisions when hosting multiple runnables
    that may use the same underlying models.

    Args:
        namespace: The namespace to use for the model.
        model: The model to create a unique name for.

    Returns:
        A new model with name prepended with the given namespace.
    """

    class Config:
        arbitrary_types_allowed = True

    model_with_unique_name = create_model(
        f"{namespace}{model.__name__}",
        config=Config,
        **{
            name: (
                field.annotation,
                Field(
                    field.default,
                    title=name,
                    description=field.field_info.description,
                ),
            )
            for name, field in model.__fields__.items()
        },
    )
    model_with_unique_name.update_forward_refs()
    return model_with_unique_name


def _add_tracing_info_to_metadata(config: Dict[str, Any], request: Request) -> None:
    """Add information useful for tracing and debugging purposes.

    Args:
        config: The config to expand with tracing information.
        request: The request to use for expanding the metadata.
    """

    metadata = config["metadata"] if "metadata" in config else {}

    info = {
        "__useragent": request.headers.get("user-agent"),
        "__langserve_version": __version__,
    }
    metadata.update(info)
    config["metadata"] = metadata


# PUBLIC API


def add_routes(
    app: Union[FastAPI, APIRouter],
    runnable: Runnable,
    *,
    path: str = "",
    input_type: Union[Type, Literal["auto"], BaseModel] = "auto",
    output_type: Union[Type, Literal["auto"], BaseModel] = "auto",
    config_keys: Sequence[str] = (),
) -> None:
    """Register the routes on the given FastAPI app or APIRouter.


    The following routes are added per runnable under the specified `path`:

    * /invoke - for invoking a runnable with a single input
    * /batch - for invoking a runnable with multiple inputs
    * /stream - for streaming the output of a runnable
    * /stream_log - for streaming intermediate outputs for a runnable
    * /input_schema - for returning the input schema of the runnable
    * /output_schema - for returning the output schema of the runnable
    * /config_schema - for returning the config schema of the runnable

    Args:
        app: The FastAPI app or APIRouter to which routes should be added.
        runnable: The runnable to wrap, must not be stateful.
        path: A path to prepend to all routes.
        input_type: type to use for input validation.
            Default is "auto" which will use the InputType of the runnable.
            User is free to provide a custom type annotation.
        output_type: type to use for output validation.
            Default is "auto" which will use the OutputType of the runnable.
            User is free to provide a custom type annotation.
        config_keys: list of config keys that will be accepted, by default
                     no config keys are accepted.
    """
    try:
        from sse_starlette import EventSourceResponse
    except ImportError:
        raise ImportError(
            "sse_starlette must be installed to implement the stream and "
            "stream_log endpoints. "
            "Use `pip install sse_starlette` to install."
        )

<<<<<<< HEAD
    if input_type == "auto":

        input_type_ = _resolve_input_type(runnable.input_schema)
    else:
        input_type_ = _resolve_input_type(input_type)
=======
    input_type_ = _resolve_model(
        runnable.input_schema if input_type == "auto" else input_type, "Input"
    )

    output_type_ = _resolve_model(
        runnable.output_schema if output_type == "auto" else output_type, "Output"
    )
>>>>>>> 3819dfba

    namespace = path or ""

    model_namespace = path.strip("/").replace("/", "_")

    config = _add_namespace_to_model(
        model_namespace, runnable.config_schema(include=config_keys)
    )
    InvokeRequest = create_invoke_request_model(model_namespace, input_type_, config)
    BatchRequest = create_batch_request_model(model_namespace, input_type_, config)
    StreamRequest = create_stream_request_model(model_namespace, input_type_, config)
    StreamLogRequest = create_stream_log_request_model(
        model_namespace, input_type_, config
    )
    # Generate the response models
    InvokeResponse = create_invoke_response_model(model_namespace, output_type_)
    BatchResponse = create_batch_response_model(model_namespace, output_type_)

    @app.post(
        f"{namespace}/invoke",
        response_model=InvokeResponse,
    )
    async def invoke(
        invoke_request: Annotated[InvokeRequest, InvokeRequest],
        request: Request,
    ) -> InvokeResponse:
        """Invoke the runnable with the given input and config."""
        # Request is first validated using InvokeRequest which takes into account
        # config_keys as well as input_type.
        config = _unpack_config(invoke_request.config, config_keys)
        _add_tracing_info_to_metadata(config, request)
        output = await runnable.ainvoke(
            _unpack_input(invoke_request.input), config=config
        )

        return InvokeResponse(output=simple_dumpd(output))

    #
    @app.post(f"{namespace}/batch", response_model=BatchResponse)
    async def batch(
        batch_request: Annotated[BatchRequest, BatchRequest],
        request: Request,
    ) -> BatchResponse:
        """Invoke the runnable with the given inputs and config."""
        if isinstance(batch_request.config, list):
            config = [
                _unpack_config(config, config_keys) for config in batch_request.config
            ]

            for c in config:
                _add_tracing_info_to_metadata(c, request)
        else:
            config = _unpack_config(batch_request.config, config_keys)
            _add_tracing_info_to_metadata(config, request)
        inputs = [_unpack_input(input_) for input_ in batch_request.inputs]
        output = await runnable.abatch(inputs, config=config)

        return BatchResponse(output=simple_dumpd(output))

    @app.post(f"{namespace}/stream")
    async def stream(
        stream_request: Annotated[StreamRequest, StreamRequest],
        request: Request,
    ) -> EventSourceResponse:
        """Invoke the runnable stream the output.

        This endpoint allows to stream the output of the runnable.

        The endpoint uses a server sent event stream to stream the output.

        https://developer.mozilla.org/en-US/docs/Web/API/Server-sent_events

        Important: Set the "text/event-stream" media type for request headers if
                   not using an existing SDK.

        This endpoint uses two different types of events:

        * data - for streaming the output of the runnable

            {
                "event": "data",
                "data": {
                ...
                }
            }

        * end - for signaling the end of the stream.

            This helps the client to know when to stop listening for events and
            know that the streaming has ended successfully.

            {
                "event": "end",
            }
        """
        # Request is first validated using InvokeRequest which takes into account
        # config_keys as well as input_type.
        # After validation, the input is loaded using LangChain's load function.
        input_ = _unpack_input(stream_request.input)
        config = _unpack_config(stream_request.config, config_keys)
        _add_tracing_info_to_metadata(config, request)

        async def _stream() -> AsyncIterator[dict]:
            """Stream the output of the runnable."""
            async for chunk in runnable.astream(
                input_,
                config=config,
            ):
                yield {"data": simple_dumps(chunk), "event": "data"}
            yield {"event": "end"}

        return EventSourceResponse(_stream())

    @app.post(f"{namespace}/stream_log")
    async def stream_log(
        stream_log_request: Annotated[StreamLogRequest, StreamLogRequest],
        request: Request,
    ) -> EventSourceResponse:
        """Invoke the runnable stream_log the output.

        This endpoint allows to stream the output of the runnable, including
        the output of all intermediate steps.

        The endpoint uses a server sent event stream to stream the output.

        https://developer.mozilla.org/en-US/docs/Web/API/Server-sent_events

        Important: Set the "text/event-stream" media type for request headers if
                   not using an existing SDK.

        This endpoint uses two different types of events:

        * data - for streaming the output of the runnable

            {
                "event": "data",
                "data": {
                ...
                }
            }

        * end - for signaling the end of the stream.

            This helps the client to know when to stop listening for events and
            know that the streaming has ended successfully.

            {
                "event": "end",
            }
        """
        # Request is first validated using InvokeRequest which takes into account
        # config_keys as well as input_type.
        # After validation, the input is loaded using LangChain's load function.
        input_ = _unpack_input(stream_log_request.input)
        config = _unpack_config(stream_log_request.config, config_keys)
        _add_tracing_info_to_metadata(config, request)

        async def _stream_log() -> AsyncIterator[dict]:
            """Stream the output of the runnable."""
            async for chunk in runnable.astream_log(
                input_,
                config=config,
                diff=stream_log_request.diff,
                include_names=stream_log_request.include_names,
                include_types=stream_log_request.include_types,
                include_tags=stream_log_request.include_tags,
                exclude_names=stream_log_request.exclude_names,
                exclude_types=stream_log_request.exclude_types,
                exclude_tags=stream_log_request.exclude_tags,
            ):
                if stream_log_request.diff:  # Run log patch
                    if not isinstance(chunk, RunLogPatch):
                        raise AssertionError(
                            f"Expected a RunLog instance got {type(chunk)}"
                        )
                    data = {
                        "ops": chunk.ops,
                    }
                else:
                    # Then it's a run log
                    if not isinstance(chunk, RunLog):
                        raise AssertionError(
                            f"Expected a RunLog instance got {type(chunk)}"
                        )
                    data = {
                        "state": chunk.state,
                        "ops": chunk.ops,
                    }

                # Temporary adapter
                yield {
                    "data": simple_dumps(data),
                    "event": "data",
                }
            yield {"event": "end"}

        return EventSourceResponse(_stream_log())

    @app.get(f"{namespace}/input_schema")
    async def input_schema() -> Any:
        """Return the input schema of the runnable."""
        return runnable.input_schema.schema()

    @app.get(f"{namespace}/output_schema")
    async def output_schema() -> Any:
        """Return the output schema of the runnable."""
        return runnable.output_schema.schema()

    @app.get(f"{namespace}/config_schema")
    async def config_schema() -> Any:
        """Return the config schema of the runnable."""
        return runnable.config_schema(include=config_keys).schema()<|MERGE_RESOLUTION|>--- conflicted
+++ resolved
@@ -23,11 +23,7 @@
 from langchain.schema.runnable import Runnable
 from typing_extensions import Annotated
 
-<<<<<<< HEAD
 from langserve.schema import CallbackEvent
-=======
-from langserve.version import __version__
->>>>>>> 3819dfba
 
 try:
     from pydantic.v1 import BaseModel, create_model
@@ -57,37 +53,6 @@
     return {k: _d[k] for k in keys if k in _d}
 
 
-<<<<<<< HEAD
-class InvokeResponse(BaseModel):
-    """Response from invoking a runnable.
-
-    A container is used to allow adding additional fields in the future.
-    """
-
-    output: Any
-    """The output of the runnable.
-
-    An object that can be serialized to JSON using LangChain serialization.
-    """
-
-    callback_events: List[CallbackEvent]
-
-
-class BatchResponse(BaseModel):
-    """Response from batch invoking runnables.
-
-    A container is used to allow adding additional fields in the future.
-    """
-
-    output: List[Any]
-    """The output of the runnable.
-
-    An object that can be serialized to JSON using LangChain serialization.
-    """
-
-
-=======
->>>>>>> 3819dfba
 def _unpack_input(validated_model: BaseModel) -> Any:
     """Unpack the decoded input from the validated model."""
     if hasattr(validated_model, "__root__"):
@@ -227,13 +192,6 @@
             "Use `pip install sse_starlette` to install."
         )
 
-<<<<<<< HEAD
-    if input_type == "auto":
-
-        input_type_ = _resolve_input_type(runnable.input_schema)
-    else:
-        input_type_ = _resolve_input_type(input_type)
-=======
     input_type_ = _resolve_model(
         runnable.input_schema if input_type == "auto" else input_type, "Input"
     )
@@ -241,7 +199,6 @@
     output_type_ = _resolve_model(
         runnable.output_schema if output_type == "auto" else output_type, "Output"
     )
->>>>>>> 3819dfba
 
     namespace = path or ""
 
