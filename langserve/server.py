"""FastAPI integration for langchain runnables.

This code contains integration for langchain runnables with FastAPI.

The main entry point is the `add_routes` function which adds the routes to an existing
FastAPI app or APIRouter.
"""
import contextlib
import json
import os
import re
import weakref
from inspect import isclass
from typing import (
    Any,
    AsyncIterator,
    Callable,
    Dict,
    Generator,
    Literal,
    Mapping,
    Optional,
    Sequence,
    Tuple,
    Type,
    Union,
)
from uuid import UUID

from fastapi import HTTPException, Request, Response
from fastapi.encoders import jsonable_encoder
from fastapi.exceptions import RequestValidationError
from fastapi.responses import JSONResponse
from langchain.callbacks.tracers.log_stream import RunLogPatch
from langchain.load.serializable import Serializable
from langchain.schema.runnable import Runnable, RunnableConfig
from langchain.schema.runnable.config import get_config_list, merge_configs
from langsmith import client as ls_client
from langsmith.utils import tracing_is_enabled
from typing_extensions import Annotated

from langserve.callbacks import AsyncEventAggregatorCallback, CallbackEventDict
from langserve.lzstring import LZString
from langserve.playground import serve_playground
from langserve.pydantic_v1 import (
    _PYDANTIC_MAJOR_VERSION,
    PYDANTIC_VERSION,
    BaseModel,
    Field,
    ValidationError,
    create_model,
)
from langserve.schema import (
    BatchResponseMetadata,
    CustomUserType,
    Feedback,
    FeedbackCreateRequest,
    FeedbackUpdateRequest,
    SingletonResponseMetadata,
)
from langserve.serialization import WellKnownLCSerializer
from langserve.validation import (
    BatchBaseResponse,
    BatchRequestShallowValidator,
    InvokeBaseResponse,
    InvokeRequestShallowValidator,
    StreamLogParameters,
    create_batch_request_model,
    create_batch_response_model,
    create_invoke_request_model,
    create_invoke_response_model,
    create_stream_log_request_model,
    create_stream_request_model,
)
from langserve.version import __version__

try:
    from fastapi import APIRouter, FastAPI
except ImportError:
    # [server] extra not installed
    APIRouter = FastAPI = Any

# A function that that takes a config and a raw request
# and updates the config based on the request.
PerRequestConfigModifier = Callable[[Dict[str, Any], Request], Dict[str, Any]]


def _config_from_hash(config_hash: str) -> Dict[str, Any]:
    try:
        if not config_hash:
            return {}

        uncompressed = LZString.decompressFromEncodedURIComponent(config_hash)
        parsed = json.loads(uncompressed)
        if isinstance(parsed, dict):
            return parsed
        else:
            raise HTTPException(400, "Invalid config hash")
    except Exception:
        raise HTTPException(400, "Invalid config hash")


def _unpack_request_config(
    *configs: Union[BaseModel, Mapping, str],
    config_keys: Sequence[str],
    model: Type[BaseModel],
    request: Request,
    per_req_config_modifier: Optional[PerRequestConfigModifier],
) -> Dict[str, Any]:
    """Merge configs, and project the given keys from the merged dict."""
    config_dicts = []
    for config in configs:
        if isinstance(config, str):
            config_dicts.append(model(**_config_from_hash(config)).dict())
        elif isinstance(config, BaseModel):
            config_dicts.append(config.dict())
        elif isinstance(config, Mapping):
            config_dicts.append(model(**config).dict())
        else:
            raise TypeError(f"Expected a string, dict or BaseModel got {type(config)}")
    config = merge_configs(*config_dicts)
    if "configurable" in config and config["configurable"]:
        if "configurable" not in config_keys:
            raise HTTPException(
                422,
                "The config field `configurable` has been disallowed by the server. "
                "This can be modified server side by adding `configurable` to the list "
                "of `config_keys` argument in `add_routes`",
            )
    projected_config = {k: config[k] for k in config_keys if k in config}
    return (
        per_req_config_modifier(projected_config, request)
        if per_req_config_modifier
        else projected_config
    )


def _update_config_with_defaults(
    path: str,
    incoming_config: RunnableConfig,
    request: Request,
    *,
    endpoint: Optional[str] = None,
) -> RunnableConfig:
    """Set up some baseline configuration for the underlying runnable."""

    # Currently all defaults are non-overridable
    overridable_default_config = RunnableConfig()

    metadata = {
        "__useragent": request.headers.get("user-agent"),
        "__langserve_version": __version__,
    }

    if endpoint:
        metadata["__langserve_endpoint"] = endpoint

    is_hosted = os.environ.get("HOSTED_LANGSERVE_ENABLED", "false").lower() == "true"
    if is_hosted:
        hosted_metadata = {
            "__langserve_hosted_git_commit_sha": os.environ.get(
                "HOSTED_LANGSERVE_GIT_COMMIT", ""
            ),
            "__langserve_hosted_repo_subdirectory_path": os.environ.get(
                "HOSTED_LANGSERVE_GIT_REPO_PATH", ""
            ),
            "__langserve_hosted_repo_url": os.environ.get(
                "HOSTED_LANGSERVE_GIT_REPO", ""
            ),
        }
        metadata.update(hosted_metadata)

    non_overridable_default_config = RunnableConfig(
        run_name=path,
        metadata=metadata,
    )

    # merge_configs is last-writer-wins, so we specifically pass in the
    # overridable configs first, then the user provided configs, then
    # finally the non-overridable configs
    return merge_configs(
        overridable_default_config,
        incoming_config,
        non_overridable_default_config,
    )


def _unpack_input(validated_model: BaseModel) -> Any:
    """Unpack the decoded input from the validated model."""
    if hasattr(validated_model, "__root__"):
        model = validated_model.__root__
    else:
        model = validated_model

    if isinstance(model, BaseModel) and not isinstance(
        model, (Serializable, CustomUserType)
    ):
        # If the model is a pydantic model, but not a Serializable, then
        # it was created by the server as part of validation and isn't expected
        # to be accepted by the runnables as input as a pydantic model,
        # instead we need to convert it into a corresponding python dict.
        # This logic should be applied recursively to nested models.
        return {
            fieldname: _unpack_input(getattr(model, fieldname))
            for fieldname in model.__fields__.keys()
        }

    return model


def _rename_pydantic_model(model: Type[BaseModel], prefix: str) -> Type[BaseModel]:
    """Rename the given pydantic model to the given name."""
    return create_model(
        prefix + model.__name__,
        __config__=model.__config__,
        **{
            fieldname: (
                _rename_pydantic_model(field.annotation, prefix)
                if isclass(field.annotation) and issubclass(field.annotation, BaseModel)
                else field.annotation,
                Field(
                    field.default,
                    title=fieldname,
                    description=field.field_info.description,
                ),
            )
            for fieldname, field in model.__fields__.items()
        },
    )


# This is a global registry of models to avoid creating the same model
# multiple times.
# Duplicated model names break fastapi's openapi generation.
_MODEL_REGISTRY = {}
_SEEN_NAMES = set()


def _replace_non_alphanumeric_with_underscores(s: str) -> str:
    """Replace non-alphanumeric characters with underscores."""
    return re.sub(r"[^a-zA-Z0-9]", "_", s)


def _resolve_model(
    type_: Union[Type, BaseModel], default_name: str, namespace: str
) -> Type[BaseModel]:
    """Resolve the input type to a BaseModel."""
    if isclass(type_) and issubclass(type_, BaseModel):
        model = type_
    else:
        model = create_model(default_name, __root__=(type_, ...))

    hash_ = model.schema_json()

    if model.__name__ in _SEEN_NAMES and hash_ not in _MODEL_REGISTRY:
        # If the model name has been seen before, but the model itself is different
        # generate a new name for the model.
        model_to_use = _rename_pydantic_model(model, namespace)
        hash_ = model_to_use.schema_json()
    else:
        model_to_use = model

    if hash_ not in _MODEL_REGISTRY:
        _SEEN_NAMES.add(model_to_use.__name__)
        _MODEL_REGISTRY[hash_] = model_to_use

    return _MODEL_REGISTRY[hash_]


def _add_namespace_to_model(namespace: str, model: Type[BaseModel]) -> Type[BaseModel]:
    """Prefix the name of the given model with the given namespace.

    Code is used to help avoid name collisions when hosting multiple runnables
    that may use the same underlying models.

    Args:
        namespace: The namespace to use for the model.
        model: The model to create a unique name for.

    Returns:
        A new model with name prepended with the given namespace.
    """
    model_with_unique_name = _rename_pydantic_model(model, namespace)
    model_with_unique_name.update_forward_refs()
    return model_with_unique_name


def _scrub_exceptions_in_event(event: CallbackEventDict) -> CallbackEventDict:
    """Scrub exceptions and change to a serializable format."""
    type_ = event["type"]
    # Check if the event type is one that could contain an error key
    # for example, on_chain_error, on_tool_error, etc.
    if "error" not in type_:
        return event

    # This is not scrubbing -- it's doing serialization
    if "error" not in event:  # if there is an error key, scrub it
        return event

    if isinstance(event["error"], BaseException):
        event.copy()
        event["error"] = {"status_code": 500, "message": "Internal Server Error"}
        return event

    raise AssertionError(f"Expected an exception got {type(event['error'])}")


_APP_SEEN = weakref.WeakSet()
_APP_TO_PATHS = weakref.WeakKeyDictionary()


def _setup_global_app_handlers(app: Union[FastAPI, APIRouter]) -> None:
    @app.on_event("startup")
    async def startup_event():
        LANGSERVE = r"""
 __          ___      .__   __.   _______      _______. _______ .______     ____    ____  _______ 
|  |        /   \     |  \ |  |  /  _____|    /       ||   ____||   _  \    \   \  /   / |   ____|
|  |       /  ^  \    |   \|  | |  |  __     |   (----`|  |__   |  |_)  |    \   \/   /  |  |__   
|  |      /  /_\  \   |  . `  | |  | |_ |     \   \    |   __|  |      /      \      /   |   __|  
|  `----./  _____  \  |  |\   | |  |__| | .----)   |   |  |____ |  |\  \----.  \    /    |  |____ 
|_______/__/     \__\ |__| \__|  \______| |_______/    |_______|| _| `._____|   \__/     |_______|
"""  # noqa: E501

        def green(text: str) -> str:
            """Return the given text in green."""
            return "\x1b[1;32;40m" + text + "\x1b[0m"

        def orange(text: str) -> str:
            """Return the given text in orange."""
            return "\x1b[1;31;40m" + text + "\x1b[0m"

        paths = _APP_TO_PATHS[app]
        print(LANGSERVE)
        for path in paths:
            print(
                f'{green("LANGSERVE:")} Playground for chain "{path or ""}/" is '
                f'live at:'
            )
            print(f'{green("LANGSERVE:")}  │')
            print(f'{green("LANGSERVE:")}  └──> {path}/playground/')
            print(f'{green("LANGSERVE:")}')
        print(f'{green("LANGSERVE:")} See all available routes at {app.docs_url}/')

        if _PYDANTIC_MAJOR_VERSION == 2:
            print()
            print(f'{orange("LANGSERVE:")} ', end="")
            print(
                f"⚠️ Using pydantic {PYDANTIC_VERSION}. "
                f"OpenAPI docs for invoke, batch, stream, stream_log "
                f"endpoints will not be generated. API endpoints and playground "
                f"should work as expected. "
                f"If you need to see the docs, you can downgrade to pydantic 1. "
                "For example, `pip install pydantic==1.10.13`. "
                f"See https://github.com/tiangolo/fastapi/issues/10360 for details."
            )
        print()


def _register_path_for_app(app: Union[FastAPI, APIRouter], path: str) -> None:
    """Register a path when its added to app. Raise if path already seen."""
    if app in _APP_TO_PATHS:
        seen_paths = _APP_TO_PATHS.get(app)
        if path in seen_paths:
            raise ValueError(
                f"A runnable already exists at path: {path}. If adding "
                f"multiple runnables make sure they have different paths."
            )
        seen_paths.add(path)
    else:
        _setup_global_app_handlers(app)
        _APP_TO_PATHS[app] = {path}


@contextlib.contextmanager
def _with_validation_error_translation() -> Generator[None, None, None]:
    """Context manager to translate validation errors to request validation errors.

    This makes sure that validation errors are surfaced as client side errors.
    """
    try:
        yield
    except ValidationError as e:
        raise RequestValidationError(e.errors(), body=e.model)


def _get_base_run_id_as_str(
    event_aggregator: AsyncEventAggregatorCallback,
) -> Optional[str]:
    """
    Uses `event_aggregator` to determine the base run ID for a given run. Returns
    the run_id as a string, or None if it does not exist.
    """
    # The first run in the callback_events list corresponds to the
    # overall trace for request
    if event_aggregator.callback_events and event_aggregator.callback_events[0].get(
        "run_id"
    ):
        return str(event_aggregator.callback_events[0].get("run_id"))
    else:
        raise AssertionError("No run_id found for the given run")


def _json_encode_response(model: BaseModel) -> JSONResponse:
    """Return a JSONResponse with the given content.

    We're doing the encoding manually here as a workaround to fastapi
    not supporting models from pydantic v1 when pydantic
    v2 is imported.

    Args:
        obj: The object to encode; either an invoke response or a batch response.

    Returns:
        A JSONResponse with the given content.
    """
    obj = jsonable_encoder(model)

    if isinstance(model, InvokeBaseResponse):
        # Invoke Response
        # Collapse '__root__' from output field if it exists. This is done
        # automatically by fastapi when annotating request and response with
        # We need to do this manually since we're using vanilla JSONResponse
        if isinstance(obj["output"], dict) and "__root__" in obj["output"]:
            obj["output"] = obj["output"]["__root__"]

        if "callback_events" in obj:
            for idx, callback_event in enumerate(obj["callback_events"]):
                if isinstance(callback_event, dict) and "__root__" in callback_event:
                    obj["callback_events"][idx] = callback_event["__root__"]
    elif isinstance(model, BatchBaseResponse):
        if not isinstance(obj["output"], list):
            raise AssertionError("Expected output to be a list")

        # Collapse '__root__' from output field if it exists. This is done
        # automatically by fastapi when annotating request and response with
        # We need to do this manually since we're using vanilla JSONResponse
        outputs = obj["output"]
        for idx, output in enumerate(outputs):
            if isinstance(output, dict) and "__root__" in output:
                outputs[idx] = output["__root__"]

        if "callback_events" in obj:
            if not isinstance(obj["callback_events"], list):
                raise AssertionError("Expected callback_events to be a list")

            for callback_events in obj["callback_events"]:
                for idx, callback_event in enumerate(callback_events):
                    if (
                        isinstance(callback_event, dict)
                        and "__root__" in callback_event
                    ):
                        callback_events[idx] = callback_event["__root__"]
    else:
        raise AssertionError(
            f"Expected a InvokeBaseResponse or BatchBaseResponse got: {type(model)}"
        )

    return JSONResponse(content=obj)


# PUBLIC API


def add_routes(
    app: Union[FastAPI, APIRouter],
    runnable: Runnable,
    *,
    path: str = "",
    input_type: Union[Type, Literal["auto"], BaseModel] = "auto",
    output_type: Union[Type, Literal["auto"], BaseModel] = "auto",
    config_keys: Sequence[str] = ("configurable",),
    include_callback_events: bool = False,
    enable_feedback_endpoint: bool = False,
    per_req_config_modifier: Optional[PerRequestConfigModifier] = None,
) -> None:
    """Register the routes on the given FastAPI app or APIRouter.


    The following routes are added per runnable under the specified `path`:

    * /invoke - for invoking a runnable with a single input
    * /batch - for invoking a runnable with multiple inputs
    * /stream - for streaming the output of a runnable
    * /stream_log - for streaming intermediate outputs for a runnable
    * /input_schema - for returning the input schema of the runnable
    * /output_schema - for returning the output schema of the runnable
    * /config_schema - for returning the config schema of the runnable

    Args:
        app: The FastAPI app or APIRouter to which routes should be added.
        runnable: The runnable to wrap, must not be stateful.
        path: A path to prepend to all routes.
        input_type: type to use for input validation.
            Default is "auto" which will use the InputType of the runnable.
            User is free to provide a custom type annotation.
            Favor using runnable.with_types(input_type=..., output_type=...) instead.
            This parameter may get deprecated!
        output_type: type to use for output validation.
            Default is "auto" which will use the OutputType of the runnable.
            User is free to provide a custom type annotation.
            Favor using runnable.with_types(input_type=..., output_type=...) instead.
            This parameter may get deprecated!
        config_keys: list of config keys that will be accepted, by default
            will accept `configurable` key in the config. Will only be used
            if the runnable is configurable. Cannot configure run_name,
            which is set by default to the path of the API.
        include_callback_events: Whether to include callback events in the response.
            If true, the client will be able to show trace information
            including events that occurred on the server side.
            Be sure not to include any sensitive information in the callback events.
        enable_feedback_endpoint: Whether to enable an endpoint for logging feedback
            to LangSmith. Enabled by default. If this flag is disabled or LangSmith
            tracing is not enabled for the runnable, then 400 errors will be thrown
            when accessing the feedback endpoint
        per_req_config_modifier: optional function that can be used to update the
            RunnableConfig for a given run based on the raw request. This is useful,
            for example, if the user wants to pass in a header containing credentials
            to a runnable. The RunnableConfig is presented in its dictionary form.
            Note that only keys in `config_keys` will be modifiable by this function.
    """
    try:
        from sse_starlette import EventSourceResponse
    except ImportError:
        raise ImportError(
            "sse_starlette must be installed to implement the stream and "
            "stream_log endpoints. "
            "Use `pip install sse_starlette` to install."
        )

    if isinstance(app, FastAPI):  # type: ignore
        # Cannot do this checking logic for a router since
        # API routers are not hashable
        _register_path_for_app(app, path)
    well_known_lc_serializer = WellKnownLCSerializer()

    if path and not path.startswith("/"):
        raise ValueError(
            f"Got an invalid path: {path}. "
            f"If specifying path please start it with a `/`"
        )

    if "run_name" in config_keys:
        raise ValueError(
            "Cannot configure run_name. Please remove it from config_keys."
        )

    namespace = path or ""

    model_namespace = _replace_non_alphanumeric_with_underscores(path.strip("/"))

    route_tags = [path.strip("/")] if path else None
    route_tags_with_config = [f"{path.strip('/')}/config"] if path else ["config"]

    # Please do not change the naming on ls_client. It is used with mocking
    # in our unit tests for langsmith integrations.
    langsmith_client = (
        ls_client.Client()
        if tracing_is_enabled() and enable_feedback_endpoint
        else None
    )

    def _route_name(name: str) -> str:
        """Return the route name with the given name."""
        return f"{path.strip('/')} {name}" if path else name

    def _route_name_with_config(name: str) -> str:
        """Return the route name with the given name."""
        return (
            f"{path.strip('/')} {name} with config" if path else f"{name} with config"
        )

    if hasattr(app, "openapi_tags") and (path or (app not in _APP_SEEN)):
        if not path:
            _APP_SEEN.add(app)

        if _PYDANTIC_MAJOR_VERSION == 1:
            # Documentation for the default endpoints
            default_endpoint_tags = {
                "name": route_tags[0] if route_tags else "default",
            }
        elif _PYDANTIC_MAJOR_VERSION == 2:
            # When using pydantic v2, we cannot generate openapi docs for
            # the invoke/batch/stream/stream_log endpoints since the underlying
            # models are from the pydantic.v1 namespace and cannot be supported
            # by fastapi's.
            # https://github.com/tiangolo/fastapi/issues/10360
            default_endpoint_tags = {
                "name": route_tags[0] if route_tags else "default",
                "description": (
                    f"⚠️ Using pydantic {PYDANTIC_VERSION}. "
                    f"OpenAPI docs for `invoke`, `batch`, `stream`, `stream_log` "
                    f"endpoints will not be generated. API endpoints and playground "
                    f"should work as expected. "
                    f"If you need to see the docs, you can downgrade to pydantic 1. "
                    "For example, `pip install pydantic==1.10.13`"
                    f"See https://github.com/tiangolo/fastapi/issues/10360 for details."
                ),
            }
        else:
            raise AssertionError(
                f"Expected pydantic major version 1 or 2, got {_PYDANTIC_MAJOR_VERSION}"
            )

        app.openapi_tags = [
            *(getattr(app, "openapi_tags", []) or []),
            default_endpoint_tags,
            {
                "name": route_tags_with_config[0],
                "description": (
                    "Endpoints with a default configuration "
                    "set by `config_hash` path parameter. "
                    "Used in conjunction with share links generated using the "
                    "LangServe UI playground. "
                    "The hash is an LZString compressed JSON string."
                ),
            },
        ]

    with_types = {}

    if input_type != "auto":
        with_types["input_type"] = input_type
    if output_type != "auto":
        with_types["output_type"] = output_type

    if with_types:
        runnable = runnable.with_types(**with_types)

    input_type_ = _resolve_model(runnable.get_input_schema(), "Input", model_namespace)

    output_type_ = _resolve_model(
        runnable.get_output_schema(),
        "Output",
        model_namespace,
    )

    ConfigPayload = _add_namespace_to_model(
        model_namespace, runnable.config_schema(include=config_keys)
    )

    InvokeRequest = create_invoke_request_model(
        model_namespace, input_type_, ConfigPayload
    )
    BatchRequest = create_batch_request_model(
        model_namespace, input_type_, ConfigPayload
    )
    StreamRequest = create_stream_request_model(
        model_namespace, input_type_, ConfigPayload
    )
    StreamLogRequest = create_stream_log_request_model(
        model_namespace, input_type_, ConfigPayload
    )
    # Generate the response models
    InvokeResponse = create_invoke_response_model(model_namespace, output_type_)
    BatchResponse = create_batch_response_model(model_namespace, output_type_)

    async def _get_config_and_input(
        request: Request, config_hash: str, *, endpoint: Optional[str] = None
    ) -> Tuple[RunnableConfig, Any]:
        """Extract the config and input from the request, validating the request."""
        try:
            body = await request.json()
        except json.JSONDecodeError:
            raise RequestValidationError(errors=["Invalid JSON body"])
        try:
            body = InvokeRequestShallowValidator.validate(body)

            # Merge the config from the path with the config from the body.
            user_provided_config = _unpack_request_config(
                config_hash,
                body.config,
                config_keys=config_keys,
                model=ConfigPayload,
                request=request,
                per_req_config_modifier=per_req_config_modifier,
            )
            config = _update_config_with_defaults(
                path, user_provided_config, request, endpoint=endpoint
            )
            # Unpack the input dynamically using the input schema of the runnable.
            # This takes into account changes in the input type when
            # using configuration.
            schema = runnable.with_config(config).input_schema
            input_ = schema.validate(body.input)
            return config, _unpack_input(input_)
        except ValidationError as e:
            raise RequestValidationError(e.errors(), body=body)

    @app.post(
        namespace + "/c/{config_hash}/invoke",
        include_in_schema=False,
    )
    @app.post(f"{namespace}/invoke", include_in_schema=False)
    async def invoke(
        request: Request,
        config_hash: str = "",
    ) -> Response:
        """Invoke the runnable with the given input and config."""
        # We do not use the InvokeRequest model here since configurable runnables
        # have dynamic schema -- so the validation below is a bit more involved.
        config, input_ = await _get_config_and_input(
            request, config_hash, endpoint="invoke"
        )

        event_aggregator = AsyncEventAggregatorCallback()
        config["callbacks"] = [event_aggregator]
        output = await runnable.ainvoke(input_, config=config)

        if include_callback_events:
            callback_events = [
                _scrub_exceptions_in_event(event)
                for event in event_aggregator.callback_events
            ]
        else:
            callback_events = []

        return _json_encode_response(
            InvokeResponse(
                output=well_known_lc_serializer.dumpd(output),
                # Callbacks are scrubbed and exceptions are converted to
                # serializable format before returned in the response.
                callback_events=callback_events,
                metadata=SingletonResponseMetadata(
                    run_id=_get_base_run_id_as_str(event_aggregator)
                ),
            ),
        )

    @app.post(
        namespace + "/c/{config_hash}/batch",
        include_in_schema=False,
    )
    @app.post(f"{namespace}/batch", include_in_schema=False)
    async def batch(
        request: Request,
        config_hash: str = "",
    ) -> Response:
        """Invoke the runnable with the given inputs and config."""
        try:
            body = await request.json()
        except json.JSONDecodeError:
            raise RequestValidationError(errors=["Invalid JSON body"])

        with _with_validation_error_translation():
            body = BatchRequestShallowValidator.validate(body)
            config = body.config

            # First unpack the config
            if isinstance(config, list):
                if len(config) != len(body.inputs):
                    raise HTTPException(
                        422,
                        f"Number of configs ({len(config)}) must "
                        f"match number of inputs ({len(body.inputs)})",
                    )

                configs = [
                    _unpack_request_config(
                        config_hash,
                        config,
                        config_keys=config_keys,
                        model=ConfigPayload,
                        request=request,
                        per_req_config_modifier=per_req_config_modifier,
                    )
                    for config in config
                ]
            elif isinstance(config, dict):
                configs = _unpack_request_config(
                    config_hash,
                    config,
                    config_keys=config_keys,
                    model=ConfigPayload,
                    request=request,
                    per_req_config_modifier=per_req_config_modifier,
                )
            else:
                raise HTTPException(
                    422, "Value for 'config' key must be a dict or list if provided"
                )

        inputs_ = body.inputs

        # Make sure that the number of configs matches the number of inputs
        # Since we'll be adding callbacks to the configs.

        configs_ = [
            {k: v for k, v in config_.items() if k in config_keys}
            for config_ in get_config_list(configs, len(inputs_))
        ]

        inputs = [
            _unpack_input(runnable.with_config(config_).input_schema.validate(input_))
            for config_, input_ in zip(configs_, inputs_)
        ]

        # Update the configuration with callbacks
        aggregators = [AsyncEventAggregatorCallback() for _ in range(len(inputs))]

        final_configs = []
        for config_, aggregator in zip(configs_, aggregators):
            config_["callbacks"] = [aggregator]
            final_configs.append(
                _update_config_with_defaults(path, config_, request, endpoint="batch")
            )

        output = await runnable.abatch(inputs, config=final_configs)

        if include_callback_events:
            callback_events = [
                # Scrub sensitive information and convert
                # exceptions to serializable format
                [
                    _scrub_exceptions_in_event(event)
                    for event in aggregator.callback_events
                ]
                for aggregator in aggregators
            ]
        else:
            callback_events = []

        obj = BatchResponse(
            output=well_known_lc_serializer.dumpd(output),
            callback_events=callback_events,
            metadata=BatchResponseMetadata(
                run_ids=[_get_base_run_id_as_str(agg) for agg in aggregators]
            ),
        )
        return _json_encode_response(obj)

    @app.post(namespace + "/c/{config_hash}/stream", include_in_schema=False)
    @app.post(f"{namespace}/stream", include_in_schema=False)
    async def stream(
        request: Request,
        config_hash: str = "",
    ) -> EventSourceResponse:
        """Invoke the runnable stream the output.

        See documentation for endpoint at the end of the file.
        It's attached to _stream_docs endpoint.
        """
        err_event = {}
        validation_exception: Optional[BaseException] = None
        try:
            config, input_ = await _get_config_and_input(
                request, config_hash, endpoint="stream"
            )
        except BaseException as e:
            validation_exception = e
            if isinstance(e, RequestValidationError):
                err_event = {
                    "event": "error",
                    "data": json.dumps(
                        {"status_code": 422, "message": repr(e.errors())}
                    ),
                }
            else:
                err_event = {
                    "event": "error",
                    # Do not expose the error message to the client since
                    # the message may contain sensitive information.
                    "data": json.dumps(
                        {"status_code": 500, "message": "Internal Server Error"}
                    ),
                }

        async def _stream() -> AsyncIterator[dict]:
            """Stream the output of the runnable."""
            if validation_exception:
                yield err_event
                if isinstance(validation_exception, RequestValidationError):
                    return
                else:
                    raise AssertionError(
                        "Internal server error"
                    ) from validation_exception

            try:
                config_w_callbacks = config.copy()
                event_aggregator = AsyncEventAggregatorCallback()
                config_w_callbacks["callbacks"] = [event_aggregator]
                has_sent_metadata = False
                async for chunk in runnable.astream(
                    input_,
                    config=config_w_callbacks,
                ):
                    if not has_sent_metadata and event_aggregator.callback_events:
                        yield {
                            "event": "metadata",
                            "data": json.dumps(
                                {
                                    "run_id": _get_base_run_id_as_str(event_aggregator),
                                }
                            ),
                        }
                        has_sent_metadata = True

                    yield {
                        # EventSourceResponse expects a string for data
                        # so after serializing into bytes, we decode into utf-8
                        # to get a string.
                        "data": well_known_lc_serializer.dumps(chunk).decode("utf-8"),
                        "event": "data",
                    }
                yield {"event": "end"}
            except BaseException:
                yield {
                    "event": "error",
                    # Do not expose the error message to the client since
                    # the message may contain sensitive information.
                    # We'll add client side errors for validation as well.
                    "data": json.dumps(
                        {"status_code": 500, "message": "Internal Server Error"}
                    ),
                }
                raise

        return EventSourceResponse(_stream())

    @app.post(
        namespace + "/c/{config_hash}/stream_log",
        include_in_schema=False,
    )
    @app.post(
        f"{namespace}/stream_log",
        include_in_schema=False,
    )
    async def stream_log(
        request: Request,
        config_hash: str = "",
    ) -> EventSourceResponse:
        """Invoke the runnable stream_log the output.

        View documentation for endpoint at the end of the file.
        It's attached to _stream_log_docs endpoint.
        """
        err_event = {}
        validation_exception: Optional[BaseException] = None
        try:
            config, input_ = await _get_config_and_input(
                request, config_hash, endpoint="stream_log"
            )
        except BaseException as e:
            validation_exception = e
            if isinstance(e, RequestValidationError):
                err_event = {
                    "event": "error",
                    "data": json.dumps(
                        {"status_code": 422, "message": repr(e.errors())}
                    ),
                }
            else:
                err_event = {
                    "event": "error",
                    # Do not expose the error message to the client since
                    # the message may contain sensitive information.
                    "data": json.dumps(
                        {"status_code": 500, "message": "Internal Server Error"}
                    ),
                }

        try:
            body = await request.json()
            with _with_validation_error_translation():
                stream_log_request = StreamLogParameters(**body)
        except json.JSONDecodeError:
            # Body as text
            validation_exception = RequestValidationError(errors=["Invalid JSON body"])
            err_event = {
                "event": "error",
                "data": json.dumps(
                    {"status_code": 422, "message": "Invalid JSON body"}
                ),
            }
        except RequestValidationError as e:
            validation_exception = e
            err_event = {
                "event": "error",
                "data": json.dumps({"status_code": 422, "message": repr(e.errors())}),
            }

        async def _stream_log() -> AsyncIterator[dict]:
            """Stream the output of the runnable."""
            if validation_exception:
                yield err_event
                if isinstance(validation_exception, RequestValidationError):
                    return
                else:
                    raise AssertionError(
                        "Internal server error"
                    ) from validation_exception

            try:
                async for chunk in runnable.astream_log(
                    input_,
                    config=config,
                    diff=True,
                    include_names=stream_log_request.include_names,
                    include_types=stream_log_request.include_types,
                    include_tags=stream_log_request.include_tags,
                    exclude_names=stream_log_request.exclude_names,
                    exclude_types=stream_log_request.exclude_types,
                    exclude_tags=stream_log_request.exclude_tags,
                ):
                    if not isinstance(chunk, RunLogPatch):
                        raise AssertionError(
                            f"Expected a RunLog instance got {type(chunk)}"
                        )
                    data = {
                        "ops": chunk.ops,
                    }

                    # Temporary adapter
                    yield {
                        # EventSourceResponse expects a string for data
                        # so after serializing into bytes, we decode into utf-8
                        # to get a string.
                        "data": well_known_lc_serializer.dumps(data).decode("utf-8"),
                        "event": "data",
                    }
                yield {"event": "end"}
            except BaseException:
                yield {
                    "event": "error",
                    # Do not expose the error message to the client since
                    # the message may contain sensitive information.
                    # We'll add client side errors for validation as well.
                    "data": json.dumps(
                        {"status_code": 500, "message": "Internal Server Error"}
                    ),
                }
                raise

        return EventSourceResponse(_stream_log())

    @app.get(
        namespace + "/c/{config_hash}/input_schema",
        tags=route_tags_with_config,
        name=_route_name_with_config("input_schema"),
    )
    @app.get(
        f"{namespace}/input_schema", tags=route_tags, name=_route_name("input_schema")
    )
    async def input_schema(request: Request, config_hash: str = "") -> Any:
        """Return the input schema of the runnable."""
        with _with_validation_error_translation():
            user_provided_config = _unpack_request_config(
                config_hash,
                config_keys=config_keys,
                model=ConfigPayload,
                request=request,
                per_req_config_modifier=per_req_config_modifier,
            )
            config = _update_config_with_defaults(path, user_provided_config, request)

        return runnable.get_input_schema(config).schema()

    @app.get(
        namespace + "/c/{config_hash}/output_schema",
        tags=route_tags_with_config,
        name=_route_name_with_config("output_schema"),
    )
    @app.get(
        f"{namespace}/output_schema",
        tags=route_tags,
        name=_route_name("output_schema"),
    )
    async def output_schema(request: Request, config_hash: str = "") -> Any:
        """Return the output schema of the runnable."""
        with _with_validation_error_translation():
            user_provided_config = _unpack_request_config(
                config_hash,
                config_keys=config_keys,
                model=ConfigPayload,
                request=request,
                per_req_config_modifier=per_req_config_modifier,
            )
            config = _update_config_with_defaults(path, user_provided_config, request)
        return runnable.get_output_schema(config).schema()

    @app.get(
        namespace + "/c/{config_hash}/config_schema",
        tags=route_tags_with_config,
        name=_route_name_with_config("config_schema"),
    )
    @app.get(
        f"{namespace}/config_schema", tags=route_tags, name=_route_name("config_schema")
    )
    async def config_schema(request: Request, config_hash: str = "") -> Any:
        """Return the config schema of the runnable."""
        with _with_validation_error_translation():
            user_provided_config = _unpack_request_config(
                config_hash,
                config_keys=config_keys,
                model=ConfigPayload,
                request=request,
                per_req_config_modifier=per_req_config_modifier,
            )
            config = _update_config_with_defaults(path, user_provided_config, request)
        return runnable.with_config(config).config_schema(include=config_keys).schema()

    @app.get(
        namespace + "/c/{config_hash}/playground/{file_path:path}",
        include_in_schema=False,
    )
    @app.get(namespace + "/playground/{file_path:path}", include_in_schema=False)
    async def playground(
        file_path: str, request: Request, config_hash: str = ""
    ) -> Any:
        """Return the playground of the runnable."""
        with _with_validation_error_translation():
            user_provided_config = _unpack_request_config(
                config_hash,
                config_keys=config_keys,
                model=ConfigPayload,
                request=request,
                per_req_config_modifier=per_req_config_modifier,
            )
<<<<<<< HEAD
        feedback_enabled = tracing_is_enabled() and enable_feedback_endpoint
=======

            config = _update_config_with_defaults(path, user_provided_config, request)

        if isinstance(app, FastAPI):  # type: ignore
            base_url = f"{namespace}/playground"
        else:
            base_url = f"{app.prefix}{namespace}/playground"

>>>>>>> af904f5f
        return await serve_playground(
            runnable.with_config(config),
            runnable.with_config(config).input_schema,
            config_keys,
            base_url,
            file_path,
            feedback_enabled,
        )

    @app.head(namespace + "/c/{config_hash}/feedback")
    @app.head(namespace + "/feedback")
    async def feedback_enabled(config_hash: str = ""):
        if not tracing_is_enabled() or not enable_feedback_endpoint:
            raise HTTPException(
                400,
                "The feedback endpoint is only accessible when LangSmith is "
                + "enabled on your LangServe server.",
            )

    @app.post(namespace + "/c/{config_hash}/feedback")
    @app.post(namespace + "/feedback")
    async def create_feedback(
        feedback_create_req: FeedbackCreateRequest, config_hash: str = ""
    ) -> Feedback:
        """
        Send feedback on an individual run to langsmith

        Note that a successful response means that feedback was successfully
        submitted. It does not guarantee that the feedback is recorded by
        langsmith. Requests may be silently rejected if they are
        unauthenticated or invalid by the server.
        """

        if not tracing_is_enabled() or not enable_feedback_endpoint:
            raise HTTPException(
                400,
                "The feedback endpoint is only accessible when LangSmith is "
                + "enabled on your LangServe server.",
            )

        feedback_from_langsmith = langsmith_client.create_feedback(
            feedback_create_req.run_id,
            feedback_create_req.key,
            score=feedback_create_req.score,
            value=feedback_create_req.value,
            comment=feedback_create_req.comment,
            source_info={
                "from_langserve": True,
            },
        )

        # We purposefully select out fields from langsmith so that we don't
        # fail validation if langsmith adds extra fields. We prefer this over
        # using "Extra.allow" in pydantic since syntax changes between pydantic
        # 1.x and 2.x for this functionality
        return Feedback(
            id=str(feedback_from_langsmith.id),
            run_id=str(feedback_from_langsmith.run_id),
            created_at=str(feedback_from_langsmith.created_at),
            modified_at=str(feedback_from_langsmith.modified_at),
            key=str(feedback_from_langsmith.key),
            score=feedback_from_langsmith.score,
            value=feedback_from_langsmith.value,
            comment=feedback_from_langsmith.comment,
        )

    @app.patch(namespace + "/c/{config_hash}/feedback/{feedback_id}")
    @app.patch(namespace + "/feedback/{feedback_id}")
    async def update_feedback(
        feedback_id: UUID,
        feedback_update_req: FeedbackUpdateRequest,
        config_hash: str = "",
    ) -> None:
        """
        Send feedback on an individual run to langsmith
        """

        if not tracing_is_enabled() or not enable_feedback_endpoint:
            raise HTTPException(
                400,
                "The feedback endpoint is only accessible when LangSmith is "
                + "enabled on your LangServe server.",
            )

        try:
            langsmith_client.update_feedback(
                feedback_id,
                score=feedback_update_req.score,
                value=feedback_update_req.value,
                comment=feedback_update_req.comment,
            )
        except LangSmithNotFoundError:
            raise HTTPException(404, "No feedback with the given feedback_id exists")

    #######################################
    # Documentation variants of end points.
    #######################################
    # At the moment, we only support pydantic 1.x for documentation
    if _PYDANTIC_MAJOR_VERSION == 1:

        @app.post(
            namespace + "/c/{config_hash}/invoke",
            response_model=InvokeResponse,
            tags=route_tags_with_config,
            name=_route_name_with_config("invoke"),
            description=(
                "This endpoint is to be used with share links generated by the "
                "LangServe playground. "
                "The hash is an LZString compressed JSON string. "
                "For regular use cases, use the /invoke endpoint without "
                "the `c/{config_hash}` path parameter."
            ),
        )
        @app.post(
            f"{namespace}/invoke",
            response_model=InvokeResponse,
            tags=route_tags,
            name=_route_name("invoke"),
        )
        async def _invoke_docs(
            invoke_request: Annotated[InvokeRequest, InvokeRequest],
            config_hash: str = "",
        ) -> InvokeResponse:
            """Invoke the runnable with the given input and config."""
            raise AssertionError("This endpoint should not be reachable.")

        @app.post(
            namespace + "/c/{config_hash}/batch",
            response_model=BatchResponse,
            tags=route_tags_with_config,
            name=_route_name_with_config("batch"),
            description=(
                "This endpoint is to be used with share links generated by the "
                "LangServe playground. "
                "The hash is an LZString compressed JSON string. "
                "For regular use cases, use the /batch endpoint without "
                "the `c/{config_hash}` path parameter."
            ),
        )
        @app.post(
            f"{namespace}/batch",
            response_model=BatchResponse,
            tags=route_tags,
            name=_route_name("batch"),
        )
        async def _batch_docs(
            batch_request: Annotated[BatchRequest, BatchRequest],
            config_hash: str = "",
        ) -> BatchResponse:
            """Batch invoke the runnable with the given inputs and config."""
            raise AssertionError("This endpoint should not be reachable.")

        @app.post(
            namespace + "/c/{config_hash}/stream",
            include_in_schema=True,
            tags=route_tags_with_config,
            name=_route_name_with_config("stream"),
            description=(
                "This endpoint is to be used with share links generated by the "
                "LangServe playground. "
                "The hash is an LZString compressed JSON string. "
                "For regular use cases, use the /stream endpoint without "
                "the `c/{config_hash}` path parameter."
            ),
        )
        @app.post(
            f"{namespace}/stream",
            include_in_schema=True,
            tags=route_tags,
            name=_route_name("stream"),
        )
        async def _stream_docs(
            stream_request: Annotated[StreamRequest, StreamRequest],
            config_hash: str = "",
        ) -> EventSourceResponse:
            """Invoke the runnable stream the output.

            This endpoint allows to stream the output of the runnable.

            The endpoint uses a server sent event stream to stream the output.

            https://developer.mozilla.org/en-US/docs/Web/API/Server-sent_events

            Important: Set the "text/event-stream" media type for request headers if
                       not using an existing SDK.

            This endpoint uses two different types of events:

            * data - for streaming the output of the runnable

                {
                    "event": "data",
                    "data": {
                    ...
                    }
                }

            * error - for signaling an error in the stream, also ends the stream.

            {
                "event": "error",
                "data": {
                    "status_code": 500,
                    "message": "Internal Server Error"
                }
            }

            * end - for signaling the end of the stream.

                This helps the client to know when to stop listening for events and
                know that the streaming has ended successfully.

                {
                    "event": "end",
                }
            """
            raise AssertionError("This endpoint should not be reachable.")

        @app.post(
            namespace + "/c/{config_hash}/stream_log",
            include_in_schema=True,
            tags=route_tags_with_config,
            name=_route_name_with_config("stream_log"),
            description=(
                "This endpoint is to be used with share links generated by the "
                "LangServe playground. "
                "The hash is an LZString compressed JSON string. "
                "For regular use cases, use the /stream_log endpoint without "
                "the `c/{config_hash}` path parameter."
            ),
        )
        @app.post(
            f"{namespace}/stream_log",
            include_in_schema=True,
            tags=route_tags,
            name=_route_name("stream_log"),
        )
        async def _stream_log_docs(
            stream_log_request: Annotated[StreamLogRequest, StreamLogRequest],
            config_hash: str = "",
        ) -> EventSourceResponse:
            """Invoke the runnable stream_log the output.

            This endpoint allows to stream the output of the runnable, including
            the output of all intermediate steps.

            The endpoint uses a server sent event stream to stream the output.

            https://developer.mozilla.org/en-US/docs/Web/API/Server-sent_events

            Important: Set the "text/event-stream" media type for request headers if
                       not using an existing SDK.

            This endpoint uses two different types of events:

            * data - for streaming the output of the runnable

                {
                    "event": "data",
                    "data": {
                    ...
                    }
                }

            * error - for signaling an error in the stream, also ends the stream.

            {
                "event": "error",
                "data": {
                    "status_code": 500,
                    "message": "Internal Server Error"
                }
            }

            * end - for signaling the end of the stream.

                This helps the client to know when to stop listening for events and
                know that the streaming has ended successfully.

                {
                    "event": "end",
                }
            """
            raise AssertionError("This endpoint should not be reachable.")<|MERGE_RESOLUTION|>--- conflicted
+++ resolved
@@ -334,7 +334,7 @@
         for path in paths:
             print(
                 f'{green("LANGSERVE:")} Playground for chain "{path or ""}/" is '
-                f'live at:'
+                f"live at:"
             )
             print(f'{green("LANGSERVE:")}  │')
             print(f'{green("LANGSERVE:")}  └──> {path}/playground/')
@@ -1116,9 +1116,6 @@
                 request=request,
                 per_req_config_modifier=per_req_config_modifier,
             )
-<<<<<<< HEAD
-        feedback_enabled = tracing_is_enabled() and enable_feedback_endpoint
-=======
 
             config = _update_config_with_defaults(path, user_provided_config, request)
 
@@ -1127,7 +1124,8 @@
         else:
             base_url = f"{app.prefix}{namespace}/playground"
 
->>>>>>> af904f5f
+        feedback_enabled = tracing_is_enabled() and enable_feedback_endpoint
+
         return await serve_playground(
             runnable.with_config(config),
             runnable.with_config(config).input_schema,
