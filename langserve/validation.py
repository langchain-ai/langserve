"""Code to dynamically create pydantic models for validating requests and responses.

Requests share the same basic shape of input, config, and kwargs.

Invoke and Batch responses use an `output` key for the output, other keys may
be added to the response at a later date.

Responses for stream and stream_log are specified as those endpoints use
a streaming response.

Type information for input, config and output can be specified by the user
per runnable. This type information will be used for validation of the input and
output and will appear in the OpenAPI spec for the corresponding endpoint.

Models are created with a namespace to avoid name collisions when hosting
multiple runnables. When present the name collisions prevent fastapi from
generating OpenAPI specs.
"""
from typing import Any, Dict, List, Literal, Optional, Sequence, Union
from uuid import UUID

from langchain_core.documents import Document
from langchain_core.messages import BaseMessage
from langchain_core.outputs import ChatGeneration, Generation, RunInfo
from typing_extensions import Type

from langserve.schema import BatchResponseMetadata, InvokeResponseMetadata

try:
    from pydantic.v1 import BaseModel, Field, create_model
except ImportError:
    from pydantic import BaseModel, Field, create_model


# Type that is either a python annotation or a pydantic model that can be
# used to validate the input or output of a runnable.
Validator = Union[Type[BaseModel], type]

# PUBLIC API


def create_invoke_request_model(
    namespace: str,
    input_type: Validator,
    config: Type[BaseModel],
) -> Type[BaseModel]:
    """Create a pydantic model for the invoke request."""
    invoke_request_type = create_model(
        f"{namespace}InvokeRequest",
        input=(input_type, Field(..., description="The input to the runnable.")),
        config=(
            config,
            Field(
                default_factory=dict,
                description=(
                    "Subset of RunnableConfig object in LangChain. "
                    "Useful for passing information like tags, metadata etc."
                ),
            ),
        ),
        kwargs=(
            dict,
            Field(
                default_factory=dict,
                description="Keyword arguments to the runnable. Currently ignored.",
            ),
        ),
    )
    invoke_request_type.update_forward_refs()
    return invoke_request_type


def create_stream_request_model(
    namespace: str,
    input_type: Validator,
    config: Type[BaseModel],
) -> Type[BaseModel]:
    """Create a pydantic model for the stream request."""
    stream_request_model = create_model(
        f"{namespace}StreamRequest",
        input=(input_type, Field(..., description="The input to the runnable.")),
        config=(
            config,
            Field(
                default_factory=dict,
                description=(
                    "Subset of RunnableConfig object in LangChain. "
                    "Useful for passing information like tags, metadata etc."
                ),
            ),
        ),
        kwargs=(
            dict,
            Field(
                default_factory=dict,
                description="Keyword arguments to the runnable. Currently ignored.",
            ),
        ),
    )
    stream_request_model.update_forward_refs()
    return stream_request_model


def create_batch_request_model(
    namespace: str,
    input_type: Validator,
    config: Type[BaseModel],
) -> Type[BaseModel]:
    """Create a pydantic model for the batch request."""
    batch_request_type = create_model(
        f"{namespace}BatchRequest",
        inputs=(List[input_type], ...),
        config=(
            Union[config, List[config]],
            Field(
                default_factory=dict,
                description=(
                    "Subset of RunnableConfig object in LangChain. Either specify one "
                    "config for all inputs or a list of configs with one per input. "
                    "Useful for passing information like tags, metadata etc."
                ),
            ),
        ),
        kwargs=(
            dict,
            Field(
                default_factory=dict,
                description="Keyword arguments to the runnable. Currently ignored.",
            ),
        ),
    )
    batch_request_type.update_forward_refs()
    return batch_request_type


def create_stream_log_request_model(
    namespace: str,
    input_type: Validator,
    config: Type[BaseModel],
) -> Type[BaseModel]:
    """Create a pydantic model for the invoke request."""
    stream_log_request = create_model(
        f"{namespace}StreamLogRequest",
        input=(input_type, ...),
        config=(config, Field(default_factory=dict)),
        include_names=(
            Optional[Sequence[str]],
            Field(
                None,
                description="If specified, filter to runnables with matching names",
            ),
        ),
        include_types=(
            Optional[Sequence[str]],
            Field(
                None,
                description="If specified, filter to runnables with matching types",
            ),
        ),
        include_tags=(
            Optional[Sequence[str]],
            Field(
                None,
                description="If specified, filter to runnables with matching tags",
            ),
        ),
        exclude_names=(
            Optional[Sequence[str]],
            Field(
                None,
                description="If specified, exclude runnables with matching names",
            ),
        ),
        exclude_types=(
            Optional[Sequence[str]],
            Field(
                None,
                description="If specified, exclude runnables with matching types",
            ),
        ),
        exclude_tags=(
            Optional[Sequence[str]],
            Field(
                None,
                description="If specified, exclude runnables with matching tags",
            ),
        ),
        kwargs=(dict, Field(default_factory=dict)),
    )
    stream_log_request.update_forward_refs()
    return stream_log_request


def create_stream_events_request_model(
    namespace: str,
    input_type: Validator,
    config: Type[BaseModel],
) -> Type[BaseModel]:
    """Create a pydantic model for the stream events request."""
    stream_events_request = create_model(
        f"{namespace}StreamEventsRequest",
        input=(input_type, ...),
        config=(config, Field(default_factory=dict)),
        include_names=(
            Optional[Sequence[str]],
            Field(
                None,
                description="If specified, filter to runnables with matching names",
            ),
        ),
        include_types=(
            Optional[Sequence[str]],
            Field(
                None,
                description="If specified, filter to runnables with matching types",
            ),
        ),
        include_tags=(
            Optional[Sequence[str]],
            Field(
                None,
                description="If specified, filter to runnables with matching tags",
            ),
        ),
        exclude_names=(
            Optional[Sequence[str]],
            Field(
                None,
                description="If specified, exclude runnables with matching names",
            ),
        ),
        exclude_types=(
            Optional[Sequence[str]],
            Field(
                None,
                description="If specified, exclude runnables with matching types",
            ),
        ),
        exclude_tags=(
            Optional[Sequence[str]],
            Field(
                None,
                description="If specified, exclude runnables with matching tags",
            ),
        ),
        kwargs=(dict, Field(default_factory=dict)),
    )
    stream_events_request.update_forward_refs()
    return stream_events_request


class InvokeBaseResponse(BaseModel):
    """Base class for invoke request."""


class BatchBaseResponse(BaseModel):
    """Base class for batch response."""


def create_invoke_response_model(
    namespace: str,
    output_type: Validator,
    include_callbacks: bool,
) -> Type[BaseModel]:
    """Create a pydantic model for the invoke response."""
    # The invoke response uses a key called `output` for the output, so
    # other information can be added to the response at a later date.

    fields = {
        "output": (
            output_type,
            Field(..., description="The output of the invocation."),
        ),
<<<<<<< HEAD
        metadata=(
            InvokeResponseMetadata,
=======
        "metadata": (
            SingletonResponseMetadata,
>>>>>>> f5187760
            Field(
                ...,
                description=(
                    "Metadata about the response that may be useful to "
                    "specific clients"
                ),
            ),
        ),
    }

    if include_callbacks:
        fields["callback_events"] = (
            List[CallbackEvent],
            Field(
                ...,
                description=("Callback events generated by the server side."),
            ),
        )

    invoke_response_type = create_model(
        f"{namespace}InvokeResponse",
        __base__=InvokeBaseResponse,
        **fields,
    )
    invoke_response_type.update_forward_refs()
    return invoke_response_type


def create_batch_response_model(
    namespace: str,
    output_type: Validator,
    include_callbacks: bool,
) -> Type[BaseModel]:
    """Create a pydantic model for the batch response."""
    # The response uses a key called `output` for the output, so
    # other information can be added to the response at a later date.
    fields = {
        "output": (
            List[output_type],
            Field(
                ...,
                description="The outputs corresponding to the inputs the "
                "batch request.",
            ),
        ),
        "metadata": (
            BatchResponseMetadata,
            Field(
                ...,
                description=(
                    "Metadata about the response that may be useful to specific clients"
                ),
            ),
        ),
    }

    if include_callbacks:
        fields["callback_events"] = (
            List[List[CallbackEvent]],
            Field(
                ...,
                description=(
                    "Callback events generated by the server side."
                    "The outer list corresponds to the inputs and the inner "
                    "list corresponds to the callbacks generated for that input."
                ),
            ),
        )

    batch_response_type = create_model(
        f"{namespace}BatchResponse",
        __base__=BatchBaseResponse,
        **fields,
    )
    batch_response_type.update_forward_refs()
    return batch_response_type


class InvokeRequestShallowValidator(BaseModel):
    """Shallow validator for Invoke Request.

    Validate basic shape of invoke request, downstream code
    is expected to do further validation.
    """

    input: Any = Field(..., description="The input to the runnable.")
    config: Optional[Dict[str, Any]] = Field(default_factory=dict)


class BatchRequestShallowValidator(BaseModel):
    """Shallow validator for Batch Request."""

    inputs: Any = Field(..., description="The inputs to the runnable.")
    config: Optional[Union[Dict[str, Any], List[Dict[str, Any]]]] = Field(
        default_factory=dict
    )


class StreamLogParameters(BaseModel):
    """Shallow validator for Stream Log Request"""

    include_names: Optional[Sequence[str]] = None
    include_types: Optional[Sequence[str]] = None
    include_tags: Optional[Sequence[str]] = None
    exclude_names: Optional[Sequence[str]] = None
    exclude_types: Optional[Sequence[str]] = None
    exclude_tags: Optional[Sequence[str]] = None


class StreamEventsParameters(BaseModel):
    """Shallow validator for Stream Events Request."""

    include_names: Optional[Sequence[str]] = None
    include_types: Optional[Sequence[str]] = None
    include_tags: Optional[Sequence[str]] = None
    exclude_names: Optional[Sequence[str]] = None
    exclude_types: Optional[Sequence[str]] = None
    exclude_tags: Optional[Sequence[str]] = None


# Pydantic validators for callback events
# These objects may have a slightly different shape than the callback events
# used internally in langchain because they represent a serialized version
# of the callback event.
# For example, exceptions are replaced by error objects consisting of a
# status code and a message.


class OnChainStart(BaseModel):
    """On Chain Start Callback Event."""

    serialized: Dict[str, Any]
    inputs: Any
    run_id: UUID
    parent_run_id: Optional[UUID] = None
    tags: Optional[List[str]] = None
    metadata: Optional[Dict[str, Any]] = None
    kwargs: Any = None
    type: Literal["on_chain_start"] = "on_chain_start"


class OnChainEnd(BaseModel):
    """On Chain End Callback Event."""

    outputs: Any
    run_id: UUID
    parent_run_id: Optional[UUID] = None
    tags: Optional[List[str]] = None
    kwargs: Any = None
    type: Literal["on_chain_end"] = "on_chain_end"


class Error(BaseModel):
    """Error object that is modeled after an HTTP error format."""

    status_code: int
    message: str
    type: Literal["error"] = "error"


class OnChainError(BaseModel):
    """On Chain Error Callback Event."""

    error: Error
    run_id: UUID
    parent_run_id: Optional[UUID] = None
    tags: Optional[List[str]] = None
    kwargs: Any = None
    type: Literal["on_chain_error"] = "on_chain_error"


class OnToolStart(BaseModel):
    """On Tool Start Callback Event."""

    serialized: Dict[str, Any]
    input_str: str
    run_id: UUID
    parent_run_id: Optional[UUID] = None
    tags: Optional[List[str]] = None
    metadata: Optional[Dict[str, Any]] = None
    kwargs: Any = None
    type: Literal["on_tool_start"] = "on_tool_start"


class OnToolEnd(BaseModel):
    """On Tool End Callback Event."""

    output: str
    run_id: UUID
    parent_run_id: Optional[UUID] = None
    tags: Optional[List[str]] = None
    kwargs: Any = None
    type: Literal["on_tool_end"] = "on_tool_end"


class OnToolError(BaseModel):
    """On Tool Error Callback Event."""

    error: Error
    run_id: UUID
    parent_run_id: Optional[UUID] = None
    tags: Optional[List[str]] = None
    kwargs: Any = None
    type: Literal["on_tool_error"] = "on_tool_error"


class OnChatModelStart(BaseModel):
    """On Chat Model Start Callback Event."""

    serialized: Dict[str, Any]
    messages: List[List[BaseMessage]]
    run_id: UUID
    parent_run_id: Optional[UUID] = None
    tags: Optional[List[str]] = None
    metadata: Optional[Dict[str, Any]] = None
    kwargs: Any = None
    type: Literal["on_chat_model_start"] = "on_chat_model_start"


class OnLLMStart(BaseModel):
    """On LLM Start Callback Event."""

    serialized: Dict[str, Any]
    prompts: List[str]
    run_id: UUID
    parent_run_id: Optional[UUID] = None
    tags: Optional[List[str]] = None
    metadata: Optional[Dict[str, Any]] = None
    kwargs: Any = None
    type: Literal["on_llm_start"] = "on_llm_start"


class LLMResult(BaseModel):
    """Concrete instance of LLMResult for validation only.

    Must be kept in sync with langchain.schema.llm.LLMResult.
    """

    generations: List[List[Union[Generation, ChatGeneration]]]
    """List of generated outputs. This is a List[List[]] because
    each input could have multiple candidate generations."""
    llm_output: Optional[dict] = None
    """Arbitrary LLM provider-specific output."""
    run: Optional[List[RunInfo]] = None
    """List of metadata info for model call for each input."""


class OnLLMEnd(BaseModel):
    """On LLM End Callback Event."""

    response: LLMResult
    run_id: UUID
    parent_run_id: Optional[UUID] = None
    tags: Optional[List[str]] = None
    kwargs: Any = None
    type: Literal["on_llm_end"] = "on_llm_end"


class OnRetrieverStart(BaseModel):
    """On Retriever Start Callback Event."""

    serialized: Dict[str, Any]
    query: str
    run_id: UUID
    parent_run_id: Optional[UUID] = None
    tags: Optional[List[str]] = None
    metadata: Optional[Dict[str, Any]] = None
    kwargs: Any = None
    type: Literal["on_retriever_start"] = "on_retriever_start"


class OnRetrieverError(BaseModel):
    """On Retriever Error Callback Event."""

    error: Error
    run_id: UUID
    parent_run_id: Optional[UUID] = None
    tags: Optional[List[str]] = None
    kwargs: Any = None
    type: Literal["on_retriever_error"] = "on_retriever_error"


class OnRetrieverEnd(BaseModel):
    """On Retriever End Callback Event."""

    documents: Sequence[Document]
    run_id: UUID
    parent_run_id: Optional[UUID] = None
    tags: Optional[List[str]] = None
    kwargs: Any = None
    type: Literal["on_retriever_end"] = "on_retriever_end"


class CallbackEvent(BaseModel):
    __root__: Union[
        OnChainStart,
        OnChainEnd,
        OnChainError,
        OnChatModelStart,
        OnLLMStart,
        OnLLMEnd,
        OnToolStart,
        OnToolEnd,
        OnToolError,
        OnRetrieverStart,
        OnRetrieverEnd,
        OnRetrieverError,
    ]<|MERGE_RESOLUTION|>--- conflicted
+++ resolved
@@ -271,13 +271,8 @@
             output_type,
             Field(..., description="The output of the invocation."),
         ),
-<<<<<<< HEAD
         metadata=(
             InvokeResponseMetadata,
-=======
-        "metadata": (
-            SingletonResponseMetadata,
->>>>>>> f5187760
             Field(
                 ...,
                 description=(
